# coding=utf-8
# Copyright (c) 2020, NVIDIA CORPORATION.  All rights reserved.
#
# Licensed under the Apache License, Version 2.0 (the "License");
# you may not use this file except in compliance with the License.
# You may obtain a copy of the License at
#
#     http://www.apache.org/licenses/LICENSE-2.0
#
# Unless required by applicable law or agreed to in writing, software
# distributed under the License is distributed on an "AS IS" BASIS,
# WITHOUT WARRANTIES OR CONDITIONS OF ANY KIND, either express or implied.
# See the License for the specific language governing permissions and
# limitations under the License.

"""Pretrain GPT"""

import torch
from functools import partial
from megatron import get_args
from megatron import print_rank_0
from megatron import get_timers
from megatron import get_tokenizer
from megatron import mpu
from megatron.data.gpt_dataset import build_train_valid_test_datasets
from megatron.model import GPTModel, GPTModelPipe
from megatron.training import pretrain
from megatron.utils import get_ltor_masks_and_position_ids, get_prefix_indices
from megatron.utils import average_losses_across_data_parallel_group

import deepspeed
from deepspeed.runtime.utils import see_memory_usage
import os
import subprocess


def model_provider(pre_process=True, post_process=True):
    """Build the model."""

    print_rank_0('building GPT model ...')
    see_memory_usage(f"Before Building Model", force=True)

    args = get_args()

    with deepspeed.zero.Init(data_parallel_group=mpu.get_data_parallel_group(),
                             remote_device=None if args.remote_device == 'none' else args.remote_device,
                             config_dict_or_path=args.deepspeed_config,
                             enabled=args.zero_stage == 3,
                             mpu=mpu):
        if args.deepspeed:
            # Precompute the attention mask and store it in args. This avoids having to
            # pipeline it as an activation during training. The mask is constant, and thus
            # we can reuse it.
            attention_mask = torch.tril(torch.ones(
                (1, args.seq_length, args.seq_length), device=torch.cuda.current_device())).view(
                    1, 1, args.seq_length, args.seq_length)

            # Convert attention mask to binary:
            attention_mask = (attention_mask < 0.5)
            if args.fp16:
                attention_mask = attention_mask.half()
            elif args.bf16:
                attention_mask = attention_mask.bfloat16()

            # must be bool or the training crashes expecting bool, but getting Half
            args.attn_mask = attention_mask.to(torch.bool)
            args.attn_mask_original = attention_mask.to(torch.bool)
<<<<<<< HEAD
=======

            model = GPTModelPipe(
                num_tokentypes=0,
                parallel_output=True
            )
            # This is a hack to give us a reference to get_batch_pipe from within training.py
            # We need to call model.set_batch_fn after deepspeed.initialize
            model._megatron_batch_fn = get_batch_pipe
>>>>>>> da31db64
        else:
            model = GPTModel(
                num_tokentypes=0,
                parallel_output=True,
                pre_process=pre_process,
                post_process=post_process
            )
    see_memory_usage(f"After Building Model", force=True)
    return model


def get_batch(data_iterator):
    """Generate a batch"""
    args = get_args()
    tokenizer = get_tokenizer()

    # Items and their type.
    keys = ['text']
    datatype = torch.int64

    # Broadcast data.
    if data_iterator is not None:
        data = next(data_iterator)
    else:
        data = None
    data_b = mpu.broadcast_data(keys, data, datatype)

    # Unpack.
    tokens_ = data_b['text'].long()
    labels = tokens_[:, 1:].contiguous()
    tokens = tokens_[:, :-1].contiguous()

    # Get the masks and postition ids.
    attention_mask, loss_mask, position_ids = get_ltor_masks_and_position_ids(
        tokens,
        tokenizer.eod,
        args.reset_position_ids,
        args.reset_attention_mask,
        args.eod_mask_loss,
        prefix_indices=None,
        loss_on_targets_only=args.loss_on_targets_only
    )

    return tokens, labels, loss_mask, attention_mask, position_ids


def get_batch_pipe(data):
    """Modification of `get_batch` to work on `next(data_iterator)` instead of `data_iterator`"""
    args = get_args()
    tokenizer = get_tokenizer()

    # Items and their type.
    keys = ['text']
    datatype = torch.int64

    # Broadcast data.
    data_b = mpu.broadcast_data(keys, data, datatype)

    # Unpack.
    tokens_ = data_b['text'].long()
    labels = tokens_[:, 1:].contiguous()
    tokens = tokens_[:, :-1].contiguous()

    # Get the masks and position ids.
    attention_mask, loss_mask, position_ids = get_ltor_masks_and_position_ids(
        tokens,
        tokenizer.eod,
        args.reset_position_ids,
        args.reset_attention_mask,
        args.eod_mask_loss,
        prefix_indices=None,
        loss_on_targets_only=args.loss_on_targets_only
    )
    if args.curriculum_learning:
        args.curriculum_seqlen = args.curriculum_scheduler.update_difficulty( \
                    args.iteration + 1)
        if args.curriculum_seqlen < tokens.size()[1]:
            # seqlen-based curriculum learning
            # tokens, position_ids, labels, loss_mask have size [batch size, seqlen]
            tokens = tokens[:, :args.curriculum_seqlen].contiguous()
            position_ids = position_ids[:, :args.curriculum_seqlen].contiguous()
            labels = labels[:, :args.curriculum_seqlen].contiguous()
            loss_mask = loss_mask[:, :args.curriculum_seqlen].contiguous()
        actual_seqlen = tokens.size()[1]
        if actual_seqlen != args.attn_mask.size()[2]:
            # attention_mask has size [1, 1, seqlen, seqlen]
            attention_mask = attention_mask[:, :, :actual_seqlen, :actual_seqlen].contiguous()
            args.attn_mask = args.attn_mask_original[:, :, :actual_seqlen, :actual_seqlen].contiguous()

    return (tokens, position_ids, attention_mask), (labels, loss_mask)


def loss_func(loss_mask, output_tensor):
    losses = output_tensor.float()
    loss_mask = loss_mask.view(-1).float()
    loss = torch.sum(losses.view(-1) * loss_mask) / loss_mask.sum()

    # Reduce loss for logging.
    averaged_loss = average_losses_across_data_parallel_group([loss])

    return loss, {'lm loss': averaged_loss[0]}


def forward_step(data_iterator, model):
    """Forward step."""
    args = get_args()
    timers = get_timers()

    # Get the batch.
    timers('batch-generator').start()
    tokens, labels, loss_mask, attention_mask, position_ids = get_batch(
        data_iterator)
    timers('batch-generator').stop()

    output_tensor = model(tokens, position_ids, attention_mask,
                          labels=labels)
    if args.curriculum_learning and args.curriculum_seqlen < args.seq_length:
        loss_mask = loss_mask[:, :args.curriculum_seqlen].contiguous()

    return output_tensor, partial(loss_func, loss_mask)


def train_valid_test_datasets_provider(train_val_test_num_samples):
    """Build train, valid, and test datasets."""
    args = get_args()

    print_rank_0('> building train, validation, and test datasets '
                 'for GPT ...')
    train_ds, valid_ds, test_ds = build_train_valid_test_datasets(
        data_prefix=args.data_path,
        data_impl=args.data_impl,
        splits_string=args.split,
        train_valid_test_num_samples=train_val_test_num_samples,
        seq_length=args.seq_length,
        seed=args.seed,
        skip_warmup=(not args.mmap_warmup))
    print_rank_0("> finished creating GPT datasets ...")

    return train_ds, valid_ds, test_ds


def command_exists(cmd):
    result = subprocess.Popen(f'type {cmd}', stdout=subprocess.PIPE, shell=True)
    return result.wait() == 0


def git_ds_info():
    from deepspeed.env_report import main as ds_report
    ds_report()

    # Write out version/git info
    git_hash_cmd = "git rev-parse --short HEAD"
    git_branch_cmd = "git rev-parse --abbrev-ref HEAD"
    if command_exists('git'):
        try:
            result = subprocess.check_output(git_hash_cmd, shell=True)
            git_hash = result.decode('utf-8').strip()
            result = subprocess.check_output(git_branch_cmd, shell=True)
            git_branch = result.decode('utf-8').strip()
        except subprocess.CalledProcessError:
            git_hash = "unknown"
            git_branch = "unknown"
    else:
        git_hash = "unknown"
        git_branch = "unknown"
    print(f'**** Git info for Megatron: git_hash={git_hash} git_branch={git_branch} ****')


if __name__ == "__main__":
    git_ds_info()
    pretrain(train_valid_test_datasets_provider, model_provider, forward_step,
             args_defaults={'tokenizer_type': 'GPT2BPETokenizer'})<|MERGE_RESOLUTION|>--- conflicted
+++ resolved
@@ -65,8 +65,6 @@
             # must be bool or the training crashes expecting bool, but getting Half
             args.attn_mask = attention_mask.to(torch.bool)
             args.attn_mask_original = attention_mask.to(torch.bool)
-<<<<<<< HEAD
-=======
 
             model = GPTModelPipe(
                 num_tokentypes=0,
@@ -75,7 +73,6 @@
             # This is a hack to give us a reference to get_batch_pipe from within training.py
             # We need to call model.set_batch_fn after deepspeed.initialize
             model._megatron_batch_fn = get_batch_pipe
->>>>>>> da31db64
         else:
             model = GPTModel(
                 num_tokentypes=0,
