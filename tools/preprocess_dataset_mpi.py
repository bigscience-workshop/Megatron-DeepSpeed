# coding=utf-8
# Copyright (c) 2020, NVIDIA CORPORATION.  All rights reserved.
#
# Licensed under the Apache License, Version 2.0 (the "License");
# you may not use this file except in compliance with the License.
# You may obtain a copy of the License at
#
#     http://www.apache.org/licenses/LICENSE-2.0
#
# Unless required by applicable law or agreed to in writing, software
# distributed under the License is distributed on an "AS IS" BASIS,
# WITHOUT WARRANTIES OR CONDITIONS OF ANY KIND, either express or implied.
# See the License for the specific language governing permissions and
# limitations under the License.

"""Processing data for pretraining.

This builds data files from a source HuggingFace dataset, e.g,

  from datasets import load_dataset
  dset = load_dataset('openwebtext', split='train')

The implementation can use `mpi4py` or `torch.distributed` for node communication, and it assumes that
files are written to a global file system, such that one process
can read a file written by another process.

A list of sample index values from the source dataset are selected
by rank 0 and broadcast to all ranks.
Each process tokenizes a subset of samples and writes its output to a part file.
After all ranks have finished, rank 0 merges and deletes the part files.

To run:

mpiexec -np 320 python preprocess_dataset_mpi.py \
       --input openwebtext \
       --shuffle \
       --seed 100 \
       --output-prefix openwebtext-bert \
       --vocab bert-large-uncased-vocab.txt \
       --dataset-impl mmap \
       --tokenizer-type BertWordPieceLowerCase \
       --split-sentences
"""

import argparse
import os
import sys
sys.path.append(os.path.abspath(os.path.join(os.path.dirname(__file__),
                                             os.path.pardir)))
import stat
import time

import numpy as np
import random

import torch
import torch.distributed as dist
try:
    import nltk
    nltk_available = True
except ImportError:
    nltk_available = False

from datasets import config, logging, load_dataset
from datasets.utils.file_utils import OfflineModeIsEnabled

from megatron.tokenizer import build_tokenizer
from megatron.data.indexed_dataset import data_file_path, index_file_path, make_builder, best_fitting_dtype, gather_files_dist
from megatron.data.distdata import DistData

# https://stackoverflow.com/questions/33139531/preserve-empty-lines-with-nltks-punkt-tokenizer
class CustomLanguageVars(nltk.tokenize.punkt.PunktLanguageVars):

    _period_context_fmt = r"""
        \S*                          # some word material
        %(SentEndChars)s             # a potential sentence ending
        \s*                       #  <-- THIS is what I changed
        (?=(?P<after_tok>
            %(NonWord)s              # either other punctuation
            |
            (?P<next_tok>\S+)     #  <-- Normally you would have \s+ here
        ))"""

class IdentitySplitter(object):
    def tokenize(self, *text):
        return text

class Encoder(object):
    def __init__(self, args):
        self.args = args

        self.tokenizer = build_tokenizer(self.args)

        if self.args.split_sentences:
            if not nltk_available:
                print("NLTK is not available to split sentences.")
                exit()
            splitter = nltk.load("tokenizers/punkt/english.pickle")
            if self.args.keep_newlines:
                # this prevents punkt from eating newlines after sentences
                self.splitter = nltk.tokenize.punkt.PunktSentenceTokenizer(
                    train_text = splitter._params,
                    lang_vars = CustomLanguageVars())
            else:
                self.splitter = splitter
        else:
            self.splitter = IdentitySplitter()

    def encode_text(self, text):
        ids = {}
        for key in self.args.columns:
            doc_ids = []
            for sentence in self.splitter.tokenize(text):
                sentence_ids = self.tokenizer.tokenize(sentence)
                if len(sentence_ids) > 0:
                    doc_ids.append(sentence_ids)
            if len(doc_ids) > 0:
                if self.args.append_eod:
                    doc_ids[-1].append(self.tokenizer.eod)
                ids[key] = doc_ids
        return ids, len(text)

def get_args():
    parser = argparse.ArgumentParser()
    group = parser.add_argument_group(title='input data')
    group.add_argument('--input', type=str, required=True,
                       help='Dataset name')
    group.add_argument('--split', type=str, default='train',
                       help='Dataset split to select.')
    group.add_argument('--columns', nargs='+', default=['text'],
                       help='Space separate listed of column names to extract from dataset')
    group.add_argument('--count', type=int, default=None,
                       help='Limit the number of samples to select.')
    group.add_argument('--shuffle', action='store_true',
                       help='Shuffle samples before writing output files.')
    group.add_argument('--seed', type=int, default=None,
                       help='Seed to pass to random.seed for shuffle operations.')
    group.add_argument('--split-sentences', action='store_true',
                       help='Split documents into sentences.')
    group.add_argument('--keep-newlines', action='store_true',
                       help='Keep newlines between sentences when splitting.')

    group = parser.add_argument_group(title='tokenizer')
    group.add_argument('--tokenizer-type', type=str, required=True,
                       choices=['BertWordPieceLowerCase','BertWordPieceCase',
                                'GPT2BPETokenizer', 'PretrainedFromHF'],
                       help='What type of tokenizer to use.')
    group.add_argument("--tokenizer-name-or-path", type=str, default=None, 
                       help="Name or path of the huggingface tokenizer.")
    group.add_argument('--vocab-file', type=str, default=None,
                       help='Path to the vocab file')
    group.add_argument('--merge-file', type=str, default=None,
                       help='Path to the BPE merge file (if necessary).')
    group.add_argument('--append-eod', action='store_true',
                       help='Append an <eod> token to the end of a document.')

    group = parser.add_argument_group(title='output data')
    group.add_argument('--output-prefix', type=str, required=True,
                       help='Path to binary output file without suffix')
    group.add_argument('--dataset-impl', type=str, default='mmap',
                       choices=['lazy', 'cached', 'mmap'])

    group = parser.add_argument_group(title='runtime')
    group.add_argument('--torch-backend', type=str, default='gloo', choices=['gloo', 'mpi'],
                       help='Select torch.distributed backend.')
    group.add_argument('--local_rank', type=int, default=None,
                       help='Local rank of calling process on its node (from torch.distributed.launch).')
    group.add_argument('--mpi4py', action='store_true',
                       help='Assume script has been launched as an MPI job, and use mpi4py for communication.')
    group.add_argument('--merge', type=str, default='parallel', choices=['parallel', 'serial', 'both'],
                       help=('Method to merge intermediate per-rank files into the final data files.  '
                             'With "parallel", each rank writes directly to the final files, '
                             'while rank 0 copies data from all per-rank files with "serial".  '
                             'A parallel merge can be faster, but for correctness, it requires the underlying file system '
                             'to support parallel write operations to a file shared among multiple processes.  '
                             'One can choose "both" for testing purposes, in which case the final files written '
                             'by the parallel method are given an additional ".par" extension.'))
    group.add_argument('--scratch', type=str, default=None,
                       help=('Path to local storage on compute nodes to write per-rank files before merging, like /dev/shm.  '
                             'One can only use this option with a parallel merge.'))
    group.add_argument('--log-interval', type=int, default=30,
                       help='Seconds between progress updates (0 to disable)')

    args = parser.parse_args()
    args.keep_empty = False

<<<<<<< HEAD
=======
    if args.tokenizer_type.lower().startswith('bert'):
        if not args.split_sentences:
            print("Bert tokenizer detected, are you sure you don't want to split sentences?")

    args.level = "document"
    if args.split_sentences:
        args.level = "sentence"

>>>>>>> a59d93c0
    # some default/dummy values for the tokenizer
    args.rank = 0
    args.make_vocab_size_divisible_by = 128
    args.tensor_model_parallel_size = 1
    args.vocab_extra_ids = 0

    # initialize our distributed environment
    # use mpi4py instead of torch.distributed if requested
    args.distctx = DistData(use_mpi4py=args.mpi4py, backend=args.torch_backend)

    # some functions like build_tokenizer use args.rank to filter stdout messages
    args.rank = args.distctx.rank
    args.numranks = args.distctx.numranks

    if args.tokenizer_type.lower().startswith('bert'):
        if not args.split_sentences:
            if args.rank == 0:
                print("Bert tokenizer detected, are you sure you don't want to split sentences?")

    # TODO: perhaps more user friendly to disable scratch and print a warning?
    # check that serial merge is not attempted with scratch
    if args.scratch is not None and args.merge != 'parallel':
        assert False, "The --scratch option is only valid with --merge=parallel"

    return args

def format_byterate(byterate):
    mbps = byterate / (1024.0 * 1024.0)
    return f"{mbps:0.3f} MB/s"

<<<<<<< HEAD
=======
def init_distributed(args):
    """Determine which distributed runtime to use and connect up processes"""
    # select our distributed runtime (MPI or torch.distributed)
    # lookup our process rank and the group size
    # some functions like build_tokenizer use args.rank to filter stdout messages
    if args.use_mpi:
        args.mpi_comm = args.MPI.COMM_WORLD
        args.rank = args.mpi_comm.Get_rank()
        args.numranks = args.mpi_comm.Get_size()
    else:
        dist.init_process_group(args.torch_backend, init_method="env://")
        args.rank = dist.get_rank()
        args.numranks = dist.get_world_size()

def barrier(args):
    """Globally synchronize all processes."""
    if args.use_mpi:
        args.mpi_comm.barrier()
    else:
        dist.barrier()

def scatterv_(args, invals, counts, outval, root=0):
    """Scatter int64 values from invals according to counts array, receive values in outval"""
    assert len(counts) == args.numranks, f"Length of counts list {len(counts)} does not match number of ranks {args.numranks}"
    assert outval.shape == (counts[args.rank],), f"Rank {args.rank}: output buffer is of shape {outval.shape}, expected {(counts[args.rank],)}"

    if args.use_mpi:
        counts = np.array(counts)
        displs = np.cumsum(counts) - counts
        args.mpi_comm.Scatterv([invals, counts, displs, args.MPI.INT64_T], outval, root=root)
    else:
        scatterlist = None
        if args.rank == root:
            scatterlist = list(torch.split(torch.from_numpy(invals), counts))
        outtensor = torch.from_numpy(outval)
        dist.scatter(outtensor, scatterlist, src=root)

def all_sum_(args, vals):
    """Sums values in vals element-wise and updates vals with final result on all ranks"""
    if args.use_mpi:
        outval = np.zeros_like(vals)
        args.mpi_comm.Allreduce(vals, outval, op=args.MPI.SUM)
        vals[:] = outval
    else:
        tensor = torch.from_numpy(vals)
        dist.all_reduce(tensor, op=dist.ReduceOp.SUM)

def all_true(args, val):
    """Returns True if all procs input True, False otherwise"""
    if args.use_mpi:
        inval = np.array([val], dtype=np.bool_)
        outval = np.zeros_like(inval)
        args.mpi_comm.Allreduce(inval, outval, op=args.MPI.LAND)
        return bool(outval[0])
    else:
        tensor = torch.tensor([int(val)], dtype=torch.int32)
        dist.all_reduce(tensor, op=dist.ReduceOp.BAND)
        return bool(tensor[0])

>>>>>>> a59d93c0
def load_dset(args):
    # Avoid downloading datasets unless explicitly requested.
    # We allow the user to override this behavior if they set $HF_DATASETS_OFFLINE.
    if 'HF_DATASETS_OFFLINE' not in os.environ:
        # To disable downloads, we could set $HF_DATASETS_OFFLINE=1.
        # However, the HF_DATASETS_OFFLINE environment variable is processed
        # when the datasets module is imported, so it must be set before the import statement.
        # sets HF_DATASETS_OFFLINE within the environment of this script
        #os.environ['HF_DATASETS_OFFLINE'] = "1"

        # Alternatively, one can set datasets.config.HF_DATASETS_OFFLINE=1.
        # That seems to work even after the import statement,
        # though this usage is not documented.
        config.HF_DATASETS_OFFLINE = 1

    # silence info messages from all procs except rank 0 
    if args.rank != 0:
        logging.set_verbosity(logging.ERROR)

    time_start = time.time()

    # Load the specified HuggingFace dataset.
    # Give rank 0 a head start in case the dataset is not already cached.
    success = True
    err = None
    dsetname = args.input
    if args.rank == 0:
        print(f"Opening dataset {dsetname}")
        try:
            dset = load_dataset(dsetname, split=args.split, keep_in_memory=None)
        except OfflineModeIsEnabled as e:
            print(f"ERROR: Cannot download '{dsetname}' since running in offline mode.")
            print(f"ERROR: If the dataset is large, it may be more efficient to download with a single process:")
            print(f"ERROR:     from datasets import load_dataset")
            print(f"ERROR:     dset = load_dataset('{dsetname}')")
            print(f"ERROR: Alternatively, one can force this script to download by setting $HF_DATASETS_OFFLINE=0", flush=True)
            success = False
            err = e
        except Exception as e:
            print("ERROR: Unexpected error:", sys.exc_info()[0], flush=True)
            success = False
            err = e

    # determine whether rank 0 succeeded in loading the dataset
    success = args.distctx.alltrue(success)
    if not success:
        return None, err

    # Rank 0 succeeded, attempt to load dataset on all other ranks.
    # This should load from cache now.
    if args.rank != 0:
        try:
            dset = load_dataset(dsetname, split=args.split, keep_in_memory=None)
        except Exception as e:
            # this print might be noisy, but better than nothing
            print("ERROR: Unexpected error:", sys.exc_info()[0], flush=True)
            success = False
            err = e

    # verify that all ranks loaded the dataset
    success = args.distctx.alltrue(success)
    if not success:
        if args.rank == 0:
            print(f"ERROR: At least one process failed to load {dsetname}", flush=True)
        return None, err

    time_end = time.time()
    if args.rank == 0:
        print(f"Seconds to load dataset: {time_end - time_start}", flush=True)

    return dset, err

def get_num_samples(args, dset_size):
    """Given a dataset size and optional count argument, return number of samples to process."""
    num_samples = dset_size
    if args.count is not None and args.count < dset_size:
        num_samples = args.count
    return num_samples

def select_sample_list(args, dset_size):
    """Given the total number of samples, select a list of sample index values"""
    # determine total number of samples that we'll read
    num_samples = get_num_samples(args, dset_size)

    # create sample index list on rank 0,
    # optionally shuffle the list,
    # and optionally limit the sample count
<<<<<<< HEAD
    time_select = time.time()
    idx = []
=======
    idxlist = None
>>>>>>> a59d93c0
    if args.rank == 0:
        # generate a list of all index values
        idxlist = np.arange(dset_size, dtype=np.int64)

        # optionally shuffle
        if args.shuffle:
            # args.seed may be an int (to seed) or None (to not)
            rng = np.random.default_rng(args.seed)
            rng.shuffle(idxlist)

        # optionally limit the sample count
        if args.count is not None:
            idxlist = idxlist[:num_samples]

    # get a list of the number of elements each rank will hold
    counts = get_proc_counts(num_samples, args.numranks)

    # allocate space to hold its portion of the list
    idx = np.zeros(counts[args.rank], np.int64)

    # scatter sample index values from rank 0 to all procs
    # based on distribution defined in counts list
    scatterv_(args, idxlist, counts, idx, root=0)

<<<<<<< HEAD
    # broadcast sample index values from rank 0 to all procs
    time_bcast = time.time()
    idx = args.distctx.bcast(idx, root=0)

    args.distctx.barrier()
    time_end = time.time()
    if args.rank == 0:
        print(f"Select index stats:")
        print(f"    Shuffle: {args.shuffle}")
        print(f"    Seconds to select: {time_bcast - time_select}")
        print(f"    Seconds to broadcast: {time_end - time_bcast}")
        print(f"    Seconds total: {time_end - time_select}", flush=True)

=======
>>>>>>> a59d93c0
    return idx

def get_proc_counts(num, num_ranks):
    num_per_rank, remainder = divmod(num, num_ranks)
    return [num_per_rank + 1 if rank < remainder else num_per_rank for rank in range(num_ranks)]

def get_filename(args, key, rank=None):
    pathname = args.output_prefix

    # redirect per-rank file to scratch dir if defined
    if args.scratch is not None and rank is not None:
        basename = os.path.basename(pathname)
        pathname = os.path.join(args.scratch, basename)

    if rank is not None:
        filename = f"{pathname}_{key}_{args.level}_{rank}"
    else:
        filename = f"{pathname}_{key}_{args.level}"

    return filename

def rank_files_write(args, dset, idx, encoder):
    time_start = time.time()

    # compute total number of samples we'e processing
    num_samples = get_num_samples(args, len(dset))

    # we'll total up the number of docs, sentences, and bytes
    # processed across all ranks
    dset_stats = np.zeros(3, dtype=np.int64) # docs, sentences, bytes

    # we'll set this to false on any problem
    success = True
    err = None
    times = np.zeros(3, dtype=np.float32) # read, tokenize, write
    try:
        # create data file for each rank
        if args.rank == 0:
            print(f"Vocab size: {args.vocab_size}")
            print(f"Output prefix: {args.output_prefix}")
        output_bin_files = {}
        output_idx_files = {}
        builders = {}
        for key in args.columns:
            filebase = get_filename(args, key, args.rank)
            output_bin_files[key] = data_file_path(filebase)
            output_idx_files[key] = index_file_path(filebase)
            best_dtype = best_fitting_dtype(args.vocab_size) if args.dataset_impl == "mmap" else None
            builders[key] = make_builder(output_bin_files[key],
                                         impl=args.dataset_impl,
                                         dtype=best_dtype)

        # each rank tokenizes its samples and writes its own file
        progress_next = time.time() + float(args.log_interval)
        for i in idx:
            sample_id = int(i)
            for key in args.columns:
                # tokenize text for the given sample index
<<<<<<< HEAD
                start_read = time.time()
                text = dset[i][key]
                start_encode = time.time()
=======
                text = dset[sample_id][key]
>>>>>>> a59d93c0
                doc, bytes_processed = encoder.encode_text(text)

                # add tokenized sequence to our data file
                start_write = time.time()
                for key, sentences in doc.items():
                    for sentence in sentences:
                        builders[key].add_item(torch.IntTensor(sentence))
                    builders[key].end_document()
                    dset_stats[0] += 1
                    dset_stats[1] += len(sentences)
                dset_stats[2] += bytes_processed
                end_write = time.time()

                times[0] += start_encode - start_read
                times[1] += start_write - start_encode
                times[2] += end_write - start_write

            if args.rank == 0 and args.log_interval > 0 and time.time() > progress_next:
                current = time.time()
                progress_next = current + float(args.log_interval)

                elapsed = current - time_start
                timestamp = time.strftime("%Y-%m-%dT%H:%M:%S")
                docs = dset_stats[0] * args.numranks
                percent = docs / num_samples * 100.0
                docrate = docs / elapsed if elapsed > 0.0 else 0.0
                mbs = dset_stats[2] * args.numranks / elapsed / 1024 / 1024 if elapsed > 0.0 else 0.0
                secs_left = int((num_samples - docs) / docrate if docrate > 0.0 else 0.0)
                print(f"{timestamp}: Processed (estimated) {docs} of {num_samples} docs ({percent:0.2f}%),",
                      f"{docrate:0.3f} docs/s, {mbs:0.3f} MB/s,",
                      f"{secs_left} secs left ...",
                      flush=True)

        # finalize file of each rank
        for key in args.columns:
            builders[key].finalize(output_idx_files[key])
            del builders[key] # file closed in __del__
    except Exception as e:
        # caught an exception, assume our file is invalid
        success = False
        err = e

    # In case rank 0 finishes early and stops printing progress messages,
    # inform user that it's waiting for other ranks to finish.
    if args.rank == 0 and args.log_interval > 0:
        timestamp = time.strftime("%Y-%m-%dT%H:%M:%S")
        print(f"{timestamp}: Waiting for ranks to finalize files ...", flush=True)

    # wait for all ranks to finish their files
    args.distctx.barrier()
    time_end = time.time()

    # compute total stats across all processes
    args.distctx.all_sum_(times)
    args.distctx.all_sum_(dset_stats)
    if args.rank == 0:
        secs = time_end - time_start
        docrate = dset_stats[0] / secs if secs > 0.0 else 0.0
        sentrate = dset_stats[1] / secs if secs > 0.0 else 0.0
        byterate = dset_stats[2] / secs if secs > 0.0 else 0.0
        secs_read_per_sample = times[0] / dset_stats[0] if dset_stats[0] > 0 else 0.0
        secs_encode_per_sample = times[1] / dset_stats[0] if dset_stats[0] > 0 else 0.0
        secs_write_per_sample = times[2] / dset_stats[0] if dset_stats[0] > 0 else 0.0
        print("Process stats:")
        print(f"    Seconds to process: {secs}")
        print(f"    {dset_stats[0]} docs {docrate} docs/sec")
        print(f"    {dset_stats[1]} sents {sentrate} sents/sec")
        print(f"    {dset_stats[2]} bytes {format_byterate(byterate)}")
        print(f"    Total read seconds {times[0]}, {secs_read_per_sample} sec/sample")
        print(f"    Total encode seconds {times[1]}, {secs_encode_per_sample} sec/sample")
        print(f"    Total write seconds {times[2]}, {secs_write_per_sample} sec/sample")

    # allreduce to check whether all ranks wrote their part successfully
    success = args.distctx.alltrue(success)
    return success, err

def rank_files_merge_parallel(args):
    """Each process directly writes its portion of the data from its per-rank file into the final file."""
    merge_start = time.time()
    numbytes = np.zeros(1, dtype=np.int64)
    for key in args.columns:
        filemain = get_filename(args, key)
        filerank = get_filename(args, key, args.rank)
        gather_files_dist(filemain, [filerank], args.distctx)

        # total up bytes read in merge
        binfile = data_file_path(filerank)
        idxfile = index_file_path(filerank)
        numbytes[0] += os.stat(binfile)[stat.ST_SIZE]
        numbytes[0] += os.stat(idxfile)[stat.ST_SIZE]

        # If user want to use both a parallel and serial merge (for testing),
        # rename the parallel output files so that the serial merge does not clobber them.
        if args.merge == 'both' and args.rank == 0:
            binfile = data_file_path(filemain)
            idxfile = index_file_path(filemain)
            os.rename(binfile, binfile + ".par")
            os.rename(idxfile, idxfile + ".par")

    # Total up number of bytes read across all ranks,
    # and wait on all ranks before stopping the timer.
    args.distctx.all_sum_(numbytes)
    merge_end = time.time()
    if args.rank == 0:
        secs = merge_end - merge_start
        byterate = numbytes[0] / secs if secs > 0.0 else 0.0
        print("Parallel merge stats:")
        print(f"    Scratch: {args.scratch}")
        print(f"    Seconds to merge: {secs}")
        print(f"    {int(numbytes)} bytes {format_byterate(byterate)}")

def rank_files_merge_serial(args):
    """Rank 0 merges data from all per-rank files into the final file."""
    if args.rank == 0:
        print("Merging rank files ...", flush=True)
        merge_start = time.time()
        numbytes = 0

        # define name of single file
        output_bin_files = {}
        output_idx_files = {}
        builders = {}
        for key in args.columns:
            filebase = get_filename(args, key)
            output_bin_files[key] = data_file_path(filebase)
            output_idx_files[key] = index_file_path(filebase)
            best_dtype = best_fitting_dtype(args.vocab_size) if args.dataset_impl == "mmap" else None
            builders[key] = make_builder(output_bin_files[key],
                                         impl=args.dataset_impl,
                                         dtype=best_dtype)

        # merge all ranks into one file
        for rank in range(args.numranks):
            for key in args.columns:
                infile = get_filename(args, key, rank)

#                print(f"Merging file {infile}", flush=True)
                builders[key].merge_file_(infile)

                # sum up the number of merged bytes
                binfile = data_file_path(infile)
                idxfile = index_file_path(infile)
                numbytes += os.stat(binfile)[stat.ST_SIZE]
                numbytes += os.stat(idxfile)[stat.ST_SIZE]

        # finalize the merged file
        print("Finalizing merged file ...", flush=True)
        for key in args.columns:
            builders[key].finalize(output_idx_files[key])
            del builders[key] # file closed in __del__

        merge_end = time.time()
        secs = merge_end - merge_start
        byterate = numbytes / secs if secs > 0.0 else 0.0
        print(f"Merged {args.numranks} files into {args.output_prefix}")
        print("Merge stats:")
        print(f"    Seconds to merge: {secs}")
        print(f"    {numbytes} bytes {format_byterate(byterate)}")

    # hold everyone until rank 0 is done
    args.distctx.barrier()

def rank_files_merge(args):
    # use parallel merge if asked
    if args.merge in ['parallel', 'both']:
        rank_files_merge_parallel(args)

    # if using node-local storage, skip sequential merge
    if args.scratch is not None:
        return

    # can fall back to a serial merge
    if args.merge in ['serial', 'both']:
        rank_files_merge_serial(args)

def rank_files_delete(args):
    # delete per-rank files
    if args.rank == 0:
        print("Deleting rank files ...", flush=True)

    for key in args.columns:
        filebase = get_filename(args, key, args.rank)

        binfile = data_file_path(filebase)
        if os.path.exists(binfile):
            os.remove(binfile)

        idxfile = index_file_path(filebase)
        if os.path.exists(idxfile):
            os.remove(idxfile)

    # hold everyone until all are done
    args.distctx.barrier()

def main():
    args = get_args()
    startup_start = time.time()

    # load the dataset
    dset, err = load_dset(args)
    if dset is None:
        if err is not None:
            raise err
        return
    if args.rank == 0:
        print(dset)
        print("Selecting features:", args.columns)

    # create sample index list,
    # optionally shuffle the list,
    # and optionally limit the sample count
    idx = select_sample_list(args, len(dset))

    if nltk_available and args.split_sentences:
        nltk.download("punkt", quiet=True)

    encoder = Encoder(args)
    args.vocab_size = encoder.tokenizer.vocab_size

    # wait for all ranks before stopping timer
    args.distctx.barrier()
    startup_end = time.time()
    if args.rank == 0:
        print(f"Seconds to startup: {startup_end - startup_start}")

    # have each rank write its file, returns False if any rank had a problem
    success, err = rank_files_write(args, dset, idx, encoder)
    if not success:
        if args.rank == 0:
            # If any process fails, we skip the merge since the resulting file would be invalid.
            # We still delete files to clean up, since those might be invalid anyway.
            print(f"ERROR: At least one process failed to write its file, skipping merge and cleaning up", flush=True)

        # delete per-rank files, do this even on error
        rank_files_delete(args)

        # raise exception caught during write phase
        if err is not None:
            raise err
        return

    # all ranks were successful writing their file, merge them into one
    rank_files_merge(args)

    # delete per-rank files
    rank_files_delete(args)

if __name__ == '__main__':
    main()<|MERGE_RESOLUTION|>--- conflicted
+++ resolved
@@ -184,17 +184,6 @@
     args = parser.parse_args()
     args.keep_empty = False
 
-<<<<<<< HEAD
-=======
-    if args.tokenizer_type.lower().startswith('bert'):
-        if not args.split_sentences:
-            print("Bert tokenizer detected, are you sure you don't want to split sentences?")
-
-    args.level = "document"
-    if args.split_sentences:
-        args.level = "sentence"
-
->>>>>>> a59d93c0
     # some default/dummy values for the tokenizer
     args.rank = 0
     args.make_vocab_size_divisible_by = 128
@@ -214,6 +203,10 @@
             if args.rank == 0:
                 print("Bert tokenizer detected, are you sure you don't want to split sentences?")
 
+    args.level = "document"
+    if args.split_sentences:
+        args.level = "sentence"
+
     # TODO: perhaps more user friendly to disable scratch and print a warning?
     # check that serial merge is not attempted with scratch
     if args.scratch is not None and args.merge != 'parallel':
@@ -224,29 +217,6 @@
 def format_byterate(byterate):
     mbps = byterate / (1024.0 * 1024.0)
     return f"{mbps:0.3f} MB/s"
-
-<<<<<<< HEAD
-=======
-def init_distributed(args):
-    """Determine which distributed runtime to use and connect up processes"""
-    # select our distributed runtime (MPI or torch.distributed)
-    # lookup our process rank and the group size
-    # some functions like build_tokenizer use args.rank to filter stdout messages
-    if args.use_mpi:
-        args.mpi_comm = args.MPI.COMM_WORLD
-        args.rank = args.mpi_comm.Get_rank()
-        args.numranks = args.mpi_comm.Get_size()
-    else:
-        dist.init_process_group(args.torch_backend, init_method="env://")
-        args.rank = dist.get_rank()
-        args.numranks = dist.get_world_size()
-
-def barrier(args):
-    """Globally synchronize all processes."""
-    if args.use_mpi:
-        args.mpi_comm.barrier()
-    else:
-        dist.barrier()
 
 def scatterv_(args, invals, counts, outval, root=0):
     """Scatter int64 values from invals according to counts array, receive values in outval"""
@@ -264,29 +234,6 @@
         outtensor = torch.from_numpy(outval)
         dist.scatter(outtensor, scatterlist, src=root)
 
-def all_sum_(args, vals):
-    """Sums values in vals element-wise and updates vals with final result on all ranks"""
-    if args.use_mpi:
-        outval = np.zeros_like(vals)
-        args.mpi_comm.Allreduce(vals, outval, op=args.MPI.SUM)
-        vals[:] = outval
-    else:
-        tensor = torch.from_numpy(vals)
-        dist.all_reduce(tensor, op=dist.ReduceOp.SUM)
-
-def all_true(args, val):
-    """Returns True if all procs input True, False otherwise"""
-    if args.use_mpi:
-        inval = np.array([val], dtype=np.bool_)
-        outval = np.zeros_like(inval)
-        args.mpi_comm.Allreduce(inval, outval, op=args.MPI.LAND)
-        return bool(outval[0])
-    else:
-        tensor = torch.tensor([int(val)], dtype=torch.int32)
-        dist.all_reduce(tensor, op=dist.ReduceOp.BAND)
-        return bool(tensor[0])
-
->>>>>>> a59d93c0
 def load_dset(args):
     # Avoid downloading datasets unless explicitly requested.
     # We allow the user to override this behavior if they set $HF_DATASETS_OFFLINE.
@@ -374,12 +321,8 @@
     # create sample index list on rank 0,
     # optionally shuffle the list,
     # and optionally limit the sample count
-<<<<<<< HEAD
     time_select = time.time()
-    idx = []
-=======
     idxlist = None
->>>>>>> a59d93c0
     if args.rank == 0:
         # generate a list of all index values
         idxlist = np.arange(dset_size, dtype=np.int64)
@@ -402,12 +345,8 @@
 
     # scatter sample index values from rank 0 to all procs
     # based on distribution defined in counts list
+    time_bcast = time.time()
     scatterv_(args, idxlist, counts, idx, root=0)
-
-<<<<<<< HEAD
-    # broadcast sample index values from rank 0 to all procs
-    time_bcast = time.time()
-    idx = args.distctx.bcast(idx, root=0)
 
     args.distctx.barrier()
     time_end = time.time()
@@ -418,8 +357,6 @@
         print(f"    Seconds to broadcast: {time_end - time_bcast}")
         print(f"    Seconds total: {time_end - time_select}", flush=True)
 
-=======
->>>>>>> a59d93c0
     return idx
 
 def get_proc_counts(num, num_ranks):
@@ -478,13 +415,9 @@
             sample_id = int(i)
             for key in args.columns:
                 # tokenize text for the given sample index
-<<<<<<< HEAD
                 start_read = time.time()
-                text = dset[i][key]
+                text = dset[sample_id][key]
                 start_encode = time.time()
-=======
-                text = dset[sample_id][key]
->>>>>>> a59d93c0
                 doc, bytes_processed = encoder.encode_text(text)
 
                 # add tokenized sequence to our data file
