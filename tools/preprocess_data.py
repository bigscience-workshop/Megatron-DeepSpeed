--- conflicted
+++ resolved
@@ -105,11 +105,7 @@
     group = parser.add_argument_group(title='tokenizer')
     group.add_argument('--tokenizer-type', type=str, required=True,
                        choices=['BertWordPieceLowerCase','BertWordPieceCase',
-<<<<<<< HEAD
-                                'GPT2BPETokenizer', 'PretrainedFromHf'],
-=======
                                 'GPT2BPETokenizer', 'PretrainedFromHF'],
->>>>>>> 5ab4fad9
                        help='What type of tokenizer to use.')
     group.add_argument('--vocab-file', type=str, default=None,
                        help='Path to the vocab file')
