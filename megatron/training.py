# coding=utf-8
# Copyright (c) 2020, NVIDIA CORPORATION.  All rights reserved.
#
# Licensed under the Apache License, Version 2.0 (the "License");
# you may not use this file except in compliance with the License.
# You may obtain a copy of the License at
#
#     http://www.apache.org/licenses/LICENSE-2.0
#
# Unless required by applicable law or agreed to in writing, software
# distributed under the License is distributed on an "AS IS" BASIS,
# WITHOUT WARRANTIES OR CONDITIONS OF ANY KIND, either express or implied.
# See the License for the specific language governing permissions and
# limitations under the License.

"""Pretrain utilities."""

from datetime import datetime
import bisect
import math
import sys
import time
import json
# The earliest we can measure the start time.
_TRAIN_START_TIME = time.time()

import torch
from torch.nn.parallel.distributed import DistributedDataParallel as torchDDP

from megatron import get_args
from megatron import get_timers
from megatron import get_tensorboard_writer
from megatron import get_current_global_batch_size
from megatron import get_num_microbatches
from megatron import is_last_rank
from megatron import update_num_microbatches
from megatron import mpu
from megatron import print_rank_0
from megatron import print_rank_last
from megatron.checkpointing import load_checkpoint
from megatron.checkpointing import save_checkpoint
from megatron.model.module import Float16Module
from megatron.optimizer import get_megatron_optimizer
from megatron.initialize import initialize_megatron
from megatron.initialize import write_args_to_tensorboard, log_restart_to_tensorboard
from megatron.learning_rates import AnnealingLR
from megatron.model.distributed import DistributedDataParallel as LocalDDP
from megatron.utils import check_adlr_autoresume_termination, get_parameters_in_billions
from megatron.utils import unwrap_model, found_kill_switch
from megatron.data.data_samplers import build_pretraining_data_loader
from megatron.utils import calc_params_l2_norm
from megatron.schedules import forward_backward_no_pipelining
from megatron.schedules import forward_backward_pipelining_without_interleaving
from megatron.schedules import forward_backward_pipelining_with_interleaving
from megatron.utils import report_memory, flops_calculator
from megatron.global_vars import codecarbon_tracker_start, codecarbon_tracker_stop
from megatron.data.dataset_utils import analyze_data_prefix

import deepspeed


def print_datetime(string):
    """Note that this call will sync across all ranks."""
    torch.distributed.barrier()
    time_str = datetime.now().strftime('%Y-%m-%d %H:%M:%S')
    print_rank_0('[' + string + '] datetime: {} '.format(time_str))


def pretrain(train_valid_test_dataset_provider,
             model_provider,
             forward_step_func,
             extra_args_provider=None,
             args_defaults={}):
    """Main training program.

    This function will run the followings in the order provided:
        1) initialize Megatron.
        2) setup model, optimizer and lr schedule using the model_provider.
        3) call train_val_test_data_provider to get train/val/test datasets.
        4) train the modle using the forward_step_func.

    Arguments:
        train_valid_test_dataset_provider: a function that takes the size of
            train/valid/test dataset and returns `train, valid, test` datasets.
        model_provider: a function that returns a vanilla version of the
            model. By vanilla we mean a simple model on cpu with no fp16 or ddp.
        forward_step_func: a function that takes a `data iterator` and `model`,
            and returns a `loss` scalar with a dictionary with key:values being
            the info we would like to monitor during training, for example
            `lm-loss: value`. We also require that this function add
            `batch generator` to the timers class.
        extra_args_provider: a function that takes a parser and adds arguments
            to it. It is used for programs to add their own arguments.
        args_defaults: a dictionary from argument-name to argument-value. It
            to set already parse arguments.
    """

    # Initalize and get arguments, timers, and Tensorboard writer.
    initialize_megatron(extra_args_provider=extra_args_provider,
                        args_defaults=args_defaults)

    args = get_args()

    if found_kill_switch():
        print_datetime(f"Detected kill switch at {args.kill_switch_path}. Exiting")
        sys.exit()

    codecarbon_tracker_start()

    # Adjust the startup time so it reflects the largest value.
    # This will be closer to what scheduler will see (outside of
    # image ... launches.
    global _TRAIN_START_TIME
    start_time_tensor = torch.cuda.FloatTensor([_TRAIN_START_TIME])
    torch.distributed.all_reduce(start_time_tensor,
                                 op=torch.distributed.ReduceOp.MIN)
    _TRAIN_START_TIME = start_time_tensor.item()
    print_rank_0('time to initialize megatron (seconds): {:.3f}'.format(
        time.time() - _TRAIN_START_TIME))
    print_datetime('after megatron is initialized')

    timers = get_timers()

    if args.deepspeed:
        args.deepspeed_configuration = json.load(
            open(args.deepspeed_config, 'r', encoding='utf-8'))
        if "curriculum_learning" in args.deepspeed_configuration and \
            "enabled" in args.deepspeed_configuration["curriculum_learning"]:
            args.curriculum_learning = args.deepspeed_configuration[ \
                "curriculum_learning"]["enabled"]
        if args.curriculum_learning and \
            args.pipeline_model_parallel_size >= 1:
            from deepspeed.runtime.data_pipeline.curriculum_scheduler \
                import CurriculumScheduler
            args.curriculum_scheduler = CurriculumScheduler( \
                args.deepspeed_configuration["curriculum_learning"])


    # Model, optimizer, and learning rate.
    timers('model-and-optimizer-setup').start()
    model, optimizer, lr_scheduler = setup_model_and_optimizer(model_provider)
    args.parameters_in_billions_no_embedding = get_parameters_in_billions(model, exclude_embeddings=True)
    print_rank_0(f'estimated model parameters: {get_parameters_in_billions(model)}')
    print_rank_0(f'estimated model parameters without embeddings: {get_parameters_in_billions(model, exclude_embeddings=True)}')
    timers('model-and-optimizer-setup').stop()
    print_datetime('after model, optimizer, and learning rate '
                   'scheduler are built')

    # Data stuff.
    timers('train/valid/test-data-iterators-setup').start()
    if args.virtual_pipeline_model_parallel_size is not None:
        all_data_iterators = [
            build_train_valid_test_data_iterators(train_valid_test_dataset_provider)
            for _ in range(len(model))
        ]
        train_data_iterator = [data_iterators[0] for data_iterators in all_data_iterators]
        valid_data_iterator = [data_iterators[1] for data_iterators in all_data_iterators]
        test_data_iterator = [data_iterators[2] for data_iterators in all_data_iterators]
    else:
        train_data_iterator, valid_data_iterator, test_data_iterator = build_train_valid_test_data_iterators(
                train_valid_test_dataset_provider)

    if args.data_path is not None and len(args.data_path) > 1:
        prefixes, weights = analyze_data_prefix(args.data_path)
        setattr(args, "data_prefixes", prefixes)
        setattr(args, "data_weights", weights)
    elif args.train_weighted_split_paths is not None and len(args.train_weighted_split_paths[0]) > 1:
        paths = args.train_weighted_split_paths[0]
        weights = args.train_weighted_split_weights[0]
        data_prefix = [j for i in [[w,p] for w,p in zip(weights, paths)] for j in i]
        prefixes, weights = analyze_data_prefix(data_prefix)
        setattr(args, "data_prefixes", prefixes)
        setattr(args, "data_weights", weights)
    else:
        setattr(args, "data_prefixes", None)
        setattr(args, "data_weights", None)

    timers('train/valid/test-data-iterators-setup').stop()
    print_datetime('after dataloaders are built')

    # Print setup timing.
    print_rank_0('done with setup ...')
    timers.log(['model-and-optimizer-setup', 'train/valid/test-data-iterators-setup'])
    print_rank_0('training ...')

    iteration = 0
    if args.do_train and args.train_iters > 0:
        iteration = train(forward_step_func,
                          model, optimizer, lr_scheduler,
                          train_data_iterator, valid_data_iterator)
    print_datetime('after training is done')

    if args.do_valid:
        names = args.valid_weighted_split_names
        names = names if names is not None else ['valid'] * len(valid_data_iterator)
        for iterator, name in zip(valid_data_iterator, names):
            prefix = 'the end of training for val data'
            evaluate_and_print_results(prefix, forward_step_func,
                                       iterator, model,
                                       iteration, False, data_group_name=name)

    if args.save and iteration != 0:
        save_checkpoint(iteration, model, optimizer, lr_scheduler)

    if args.do_test:
        # Run on test data.
        prefix = 'the end of training for test data'
        names = args.test_weighted_split_names
        names = names if names is not None else ['test'] * len(test_data_iterator)
        for iterator, name in zip(test_data_iterator, names):
            evaluate_and_print_results(prefix, forward_step_func,
                                       iterator, model,
                                       0, True, data_group_name=name)

    codecarbon_tracker_stop()


def update_train_iters(args):

    # For iteration-based training, we don't need to do anything
    if args.train_iters:
        return

    # Constant batch size with sample-based training.
    if args.rampup_batch_size is None:
        args.train_iters = args.train_samples // args.global_batch_size

    else:
        # Sample based training with rampup batch size.
        iterations = 0
        consumed_samples = 0
        # Rampup phase.
        while consumed_samples <= int(args.rampup_batch_size[2]):
            update_num_microbatches(consumed_samples, consistency_check=False)
            consumed_samples += get_current_global_batch_size()
            iterations += 1
        # Reset
        update_num_microbatches(0, consistency_check=False)
        # Constant phase
        # Note that we throw away any partial last batch.
        iterations += (args.train_samples - consumed_samples) // \
                      args.global_batch_size
        args.train_iters = iterations

    print_rank_0('setting training iterations to {}'.format(args.train_iters))


def get_model(model_provider_func):
    """Build the model."""
    args = get_args()

    # Build model.
    if mpu.get_pipeline_model_parallel_world_size() > 1 and \
       args.virtual_pipeline_model_parallel_size is not None:
        model = []
        for i in range(args.virtual_pipeline_model_parallel_size):
            mpu.set_virtual_pipeline_model_parallel_rank(i)
            # Set pre_process and post_process only after virtual rank is set.
            pre_process = mpu.is_pipeline_first_stage()
            post_process = mpu.is_pipeline_last_stage()
            this_model = model_provider_func(
                pre_process=pre_process,
                post_process=post_process
            )
            model.append(this_model)
    else:
        pre_process = mpu.is_pipeline_first_stage()
        post_process = mpu.is_pipeline_last_stage()
        model = model_provider_func(
            pre_process=pre_process,
            post_process=post_process
        )


    if not isinstance(model, list):
        model = [model]

    # Set tensor model parallel attributes if not set.
    # Only parameters that are already tensor model parallel have these
    # attributes set for them. We should make sure the default attributes
    # are set for all params so the optimizer can use them.
    for model_module in model:
        for param in model_module.parameters():
            mpu.set_defaults_if_not_set_tensor_model_parallel_attributes(param)

    # # Print number of parameters.
    # Moved to `train` with extras
    # if mpu.get_data_parallel_rank() == 0:
    #     print('Number of parameters on tensor={}, pipeline={}: {}'.format(
    #         mpu.get_tensor_model_parallel_rank(),
    #         mpu.get_pipeline_model_parallel_rank(),
    #         sum([sum([p.ds_numel if hasattr(p,'ds_id') else p.nelement() for p in model_module.parameters()])
    #              for model_module in model])), flush=True)
    #     torch.distributed.barrier()
    # else:
    #     torch.distributed.barrier()

    if args.deepspeed:
        return model

    # GPU allocation.
    for model_module in model:
        model_module.cuda(torch.cuda.current_device())

    # Fp16 conversion.
    if args.fp16 or args.bf16:
        model = [Float16Module(model_module, args) for model_module in model]

    if args.DDP_impl == 'torch':
        i = torch.cuda.current_device()
        model = [torchDDP(model_module, device_ids=[i], output_device=i,
                          process_group=mpu.get_data_parallel_group())
                 for model_module in model]
        return model

    if args.DDP_impl == 'local':
        model = [LocalDDP(model_module,
                          args.accumulate_allreduce_grads_in_fp32,
                          args.use_contiguous_buffers_in_ddp)
                 for model_module in model]
        return model

    raise NotImplementedError('Unknown DDP implementation specified: {}. '
                              'Exiting.'.format(args.DDP_impl))


def get_learning_rate_scheduler(optimizer):
    """Build the learning rate scheduler."""
    args = get_args()

    # Iteration-based training.
    if args.train_iters:
        if args.lr_decay_iters is None:
            args.lr_decay_iters = args.train_iters
        decay_steps = args.lr_decay_iters * args.global_batch_size
        if args.lr_warmup_fraction is not None:
            warmup_steps = args.lr_warmup_fraction * decay_steps
        else:
            warmup_steps = args.lr_warmup_iters * args.global_batch_size
    # Sample-based training.
    elif args.train_samples:
        # We need to set training iters for later use. Technically
        # we need to adjust the training samples too (due to last
        # batch being incomplete) but we leave it as is for now.
        update_train_iters(args)
        if args.lr_decay_samples is None:
            args.lr_decay_samples = args.train_samples
        decay_steps = args.lr_decay_samples
        if args.lr_warmup_fraction is not None:
            warmup_steps = args.lr_warmup_fraction * decay_steps
        else:
            warmup_steps = args.lr_warmup_samples
    else:
        raise Exception(
            'either train-iters or train-samples should be provided.')

    lr_scheduler = AnnealingLR(
        optimizer,
        max_lr=args.lr,
        min_lr=args.min_lr,
        warmup_steps=warmup_steps,
        decay_steps=decay_steps,
        decay_style=args.lr_decay_style,
        use_checkpoint_lr_scheduler=args.use_checkpoint_lr_scheduler,
        override_lr_scheduler=args.override_lr_scheduler)

    return lr_scheduler


def setup_model_and_optimizer(model_provider_func):
    """Setup model and optimizer."""
    args = get_args()

    model = get_model(model_provider_func)

    unwrapped_model = unwrap_model(model,
                                   (torchDDP, LocalDDP, Float16Module))

    optimizer = get_megatron_optimizer(unwrapped_model)

    lr_scheduler = get_learning_rate_scheduler(optimizer)

    if args.deepspeed:
        print_rank_0("DeepSpeed is enabled.")
        pp = mpu.get_pipeline_model_parallel_world_size()
        model, optimizer, _, lr_scheduler = deepspeed.initialize(
            model=model[0],
            optimizer=optimizer,
            args=args,
            lr_scheduler=lr_scheduler
        )

        assert model.fp16_enabled() == args.fp16, "megatron fp16 config does not match deepspeed"
        assert model.bfloat16_enabled() == args.bf16, "megatron bf16 config does not match deepspeed"

        if isinstance(model, deepspeed.PipelineEngine):
            # hack to get batch_fn from pretrain_gpt.py
            model.set_batch_fn(model.module._megatron_batch_fn)

            assert model.grid.get_pipe_parallel_rank() == mpu.get_pipeline_model_parallel_rank()
            assert model.grid.get_slice_parallel_rank() == mpu.get_tensor_model_parallel_rank()
            assert model.grid.get_data_parallel_rank() == mpu.get_data_parallel_rank()
        model = [model]

    if args.load is not None:
        timers = get_timers()
        # Extra barrier is added to make sure all ranks report the
        # max time.
        torch.distributed.barrier()
        timers('load-checkpoint').start()
        args.iteration = load_checkpoint(model, optimizer, lr_scheduler)
        torch.distributed.barrier()
        timers('load-checkpoint').stop()
        timers.log(['load-checkpoint'])
    else:
        args.iteration = 0

    # We only support local DDP with multiple micro-batches.
    if len(model) > 1 or mpu.get_pipeline_model_parallel_world_size() > 1:
        assert args.DDP_impl == 'local'

    # get model without FP16 and/or TorchDDP wrappers
    if args.iteration == 0 and len(unwrapped_model) == 1 \
        and hasattr(unwrapped_model[0], 'init_state_dict_from_bert'):
        print_rank_0("Initializing ICT from pretrained BERT model")
        unwrapped_model[0].init_state_dict_from_bert()
        if args.fp16:
            optimizer.reload_model_params()

    return model, optimizer, lr_scheduler


def train_step(forward_step_func, data_iterator,
               model, optimizer, lr_scheduler):
    """Single training step."""
    args = get_args()
    timers = get_timers()

    if args.deepspeed:
        assert isinstance(model[0], deepspeed.PipelineEngine), model
        loss = model[0].train_batch(data_iter=data_iterator)
        skipped_iter = 0
        grad_norm = model[0].get_global_grad_norm()
        num_zeros_in_grad = 0
        return {'lm loss' : loss}, skipped_iter, grad_norm, num_zeros_in_grad

    # Set grad to zero.
    if not args.deepspeed:
        if args.DDP_impl == 'local' and args.use_contiguous_buffers_in_ddp:
            for partition in model:
                partition.zero_grad_buffer()
        else:
            optimizer.zero_grad()

    if mpu.get_pipeline_model_parallel_world_size() > 1:
        if args.virtual_pipeline_model_parallel_size is not None:
            forward_backward_func = forward_backward_pipelining_with_interleaving
            assert get_num_microbatches() % args.pipeline_model_parallel_size == 0, \
                'number of microbatches is not divisible by pipeline-parallel ' \
                'size when using interleaved schedule'
        else:
            forward_backward_func = forward_backward_pipelining_without_interleaving
    else:
        forward_backward_func = forward_backward_no_pipelining
    losses_reduced = forward_backward_func(
        forward_step_func, data_iterator, model,
        optimizer, timers, forward_only=False)

    # All-reduce if needed.
    if not args.deepspeed and args.DDP_impl == 'local':
        timers('backward-params-all-reduce').start()
        for model_module in model:
            model_module.allreduce_gradients()
        timers('backward-params-all-reduce').stop()

    # All-reduce word_embeddings' grad across first and last stages to ensure
    # that word_embeddings parameters stay in sync.
    # This should only run for models that support pipelined model parallelism
    # (BERT and GPT-2).
    timers('backward-embedding-all-reduce').start()
    if not args.deepspeed:
        if (mpu.is_pipeline_first_stage(ignore_virtual=True) or
            mpu.is_pipeline_last_stage(ignore_virtual=True)) and \
                mpu.get_pipeline_model_parallel_world_size() > 1:
            if mpu.is_pipeline_first_stage(ignore_virtual=True):
                unwrapped_model = model[0]
            elif mpu.is_pipeline_last_stage(ignore_virtual=True):
                unwrapped_model = model[-1]
            unwrapped_model = unwrap_model(
                unwrapped_model, (torchDDP, LocalDDP, Float16Module))

            if unwrapped_model.share_word_embeddings:
                word_embeddings_weight = unwrapped_model.word_embeddings_weight()
                if args.DDP_impl == 'local':
                    grad = word_embeddings_weight.main_grad
                else:
                    grad = word_embeddings_weight.grad
                torch.distributed.all_reduce(grad, group=mpu.get_embedding_group())
    timers('backward-embedding-all-reduce').stop()

    # Update parameters.
    timers('optimizer').start()
    if args.deepspeed:
        increment = get_num_microbatches() * \
                    args.micro_batch_size * \
                    args.data_parallel_size
        model[0].step(lr_kwargs={'increment': increment})
        update_successful = model[0].was_step_applied()
    else:
        update_successful, grad_norm, num_zeros_in_grad = optimizer.step()
    timers('optimizer').stop()

    # Update learning rate.
    if args.deepspeed:
        skipped_iter = 0
        grad_norm = None
        num_zeros_in_grad = None
    else:
        if update_successful:
            increment = get_num_microbatches() * \
                        args.micro_batch_size * \
                        args.data_parallel_size
            lr_scheduler.step(increment=increment)
            skipped_iter = 0
        else:
            skipped_iter = 1

        if mpu.is_pipeline_last_stage(ignore_virtual=True):
            # Average loss across microbatches.
            loss_reduced = {}
            for key in losses_reduced[0]:
                losses_reduced_for_key = [x[key] for x in losses_reduced]
                loss_reduced[key] = sum(losses_reduced_for_key) / len(losses_reduced_for_key)
            return loss_reduced, skipped_iter, grad_norm, num_zeros_in_grad
    return {}, skipped_iter, grad_norm, num_zeros_in_grad


def training_log(loss_dict, total_loss_dict, learning_rate, iteration,
                 loss_scale, report_memory_flag, skipped_iter,
                 grad_norm, params_norm, num_zeros_in_grad,
                 model=None):
    """Log training information such as losses, timing, ...."""
    args = get_args()
    timers = get_timers()
    writer = get_tensorboard_writer()

    # Advanced, skipped, and Nan iterations.
    advanced_iters_key = 'advanced iterations'
    skipped_iters_key = 'skipped iterations'
    nan_iters_key = 'nan iterations'
    # Advanced iterations.
    if not skipped_iter:
        total_loss_dict[advanced_iters_key] = total_loss_dict.get(
            advanced_iters_key, 0) + 1
    else:
        if advanced_iters_key not in total_loss_dict:
            total_loss_dict[advanced_iters_key] = 0
    # Skipped iterations.
    total_loss_dict[skipped_iters_key] = total_loss_dict.get(
        skipped_iters_key, 0) + skipped_iter
    # Update losses and set nan iterations
    got_nan = False
    for key in loss_dict:
        if not skipped_iter:
            total_loss_dict[key] = total_loss_dict.get(
                key, torch.cuda.FloatTensor([0.0])) + loss_dict[key]
        else:
            value = loss_dict[key].float().sum().item()
            is_nan = value == float('inf') or \
                     value == -float('inf') or \
                     value != value
            got_nan = got_nan or is_nan
    total_loss_dict[nan_iters_key] = total_loss_dict.get(
        nan_iters_key, 0) + int(got_nan)

    # Logging.
    timers_to_log = []

    def add_to_logging(name):
        if name in timers.timers:
            timers_to_log.append(name)
    add_to_logging('forward-compute')
    add_to_logging('forward-recv')
    add_to_logging('forward-send')
    add_to_logging('forward-backward-send-forward-backward-recv')
    add_to_logging('backward-compute')
    add_to_logging('backward-recv')
    add_to_logging('backward-send')
    add_to_logging('backward-send-forward-recv')
    add_to_logging('backward-send-backward-recv')
    add_to_logging('backward-params-all-reduce')
    add_to_logging('backward-embedding-all-reduce')
    add_to_logging('optimizer-copy-to-main-grad')
    add_to_logging('optimizer-unscale-and-check-inf')
    add_to_logging('optimizer-clip-main-grad')
    add_to_logging('optimizer-copy-main-to-model-params')
    add_to_logging('optimizer')
    add_to_logging('batch-generator')

    # Calculate batch size.
    batch_size = args.micro_batch_size * args.data_parallel_size * \
        get_num_microbatches()

    total_iterations = total_loss_dict[advanced_iters_key] + \
                       total_loss_dict[skipped_iters_key]

    # Tensorboard values.
    if writer and (iteration % args.tensorboard_log_interval == 0) and \
       is_last_rank():
        writer.add_scalar('steps-vs-samples/y=steps,x=samples', iteration, args.consumed_train_samples)
        writer.add_scalar('steps-vs-samples/y=samples,x=steps', args.consumed_train_samples, iteration)
        writer.add_scalar('steps-vs-tokens/y=steps,x=tokens', iteration, args.consumed_train_tokens)
        writer.add_scalar('steps-vs-tokens/y=tokens,x=steps', args.consumed_train_tokens, iteration)
        if args.log_learning_rate_to_tensorboard:
            writer.add_scalar('learning-rate/learning-rate', learning_rate, iteration)
            writer.add_scalar('learning-rate/learning-rate vs samples', learning_rate,
                              args.consumed_train_samples)
            writer.add_scalar('learning-rate/learning-rate vs tokens', learning_rate,
                              args.consumed_train_tokens)
        if args.log_batch_size_to_tensorboard:
            writer.add_scalar('batch-size/batch-size', batch_size, iteration)
            writer.add_scalar('batch-size/batch-size vs samples', batch_size,
                              args.consumed_train_samples)
        for key in loss_dict:
            writer.add_scalar(f"lm-loss-training/{key}", loss_dict[key], iteration)
            writer.add_scalar(f"lm-loss-training/{key}" + ' vs samples', loss_dict[key],
                              args.consumed_train_samples)
            writer.add_scalar(f"lm-loss-training/{key}" + ' vs tokens', loss_dict[key],
                              args.consumed_train_tokens)

            writer.add_scalar(f"lm-loss-training/{key}" + ' vs gigaflos (without embeddings)', loss_dict[key],
                              args.gigaflos_no_embeds)
        if args.log_loss_scale_to_tensorboard and args.fp16:
            writer.add_scalar('loss-scale/loss-scale', loss_scale, iteration)
            writer.add_scalar('loss-scale/loss-scale vs samples', loss_scale,
                              args.consumed_train_samples)
            writer.add_scalar('loss-scale/loss-scale vs tokens', loss_scale,
                              args.consumed_train_tokens)
        if grad_norm is not None:
            writer.add_scalar('grad-norm/grad-norm', grad_norm, iteration)
            writer.add_scalar('grad-norm/grad-norm vs samples', grad_norm,
                              args.consumed_train_samples)
            writer.add_scalar('grad-norm/grad-norm vs tokens', grad_norm,
                              args.consumed_train_tokens)
        if num_zeros_in_grad is not None:
            writer.add_scalar('num-zeros/num-zeros', num_zeros_in_grad, iteration)
            writer.add_scalar('num-zeros/num-zeros vs samples', num_zeros_in_grad,
                              args.consumed_train_samples)
            writer.add_scalar('num-zeros/num-zeros vs tokens', num_zeros_in_grad,
                              args.consumed_train_tokens)
        if params_norm is not None:
            writer.add_scalar('params-norm/params-norm', params_norm, iteration)
            writer.add_scalar('params-norm/params-norm vs samples', params_norm,
                              args.consumed_train_samples)
            writer.add_scalar('params-norm/params-norm vs tokens', params_norm,
                              args.consumed_train_tokens)
        if args.curriculum_learning:
            writer.add_scalar('curriculum_seqlen', args.curriculum_seqlen,
                              iteration)

        # It's very questionable what this data contributes, other than huge unstripped file paths
        # as keys and hundreds of TB boards that make the TB files very bloated. So disabling for now.
        #
        # if args.data_weights is not None:
        #     for prefix, weight in zip(args.data_prefixes, args.data_weights):
        #         name = prefix.split(",")[-1]
        #         writer.add_scalar(f'samples-per-dataset/{name}', args.consumed_train_samples * weight, args.consumed_train_samples)
        #         writer.add_scalar(f'steps-per-dataset/{name}', iteration * weight, iteration)
        #         writer.add_scalar(f'tokens-per-dataset/{name}', args.consumed_train_tokens * weight, args.consumed_train_tokens)

        if args.log_timers_to_tensorboard:
            timers.write(timers_to_log, writer, iteration,
                         normalizer=total_iterations)

    if iteration % args.log_interval == 0:
        elapsed_time = timers('interval-time').elapsed()
        elapsed_time_per_iteration = elapsed_time / total_iterations

        seq_len = args.curriculum_seqlen if args.curriculum_learning else args.seq_length
        hidden_size = args.hidden_size
        num_layers = args.num_layers
        vocab_size = args.padded_vocab_size

        # Compute throughput.
        samples_per_sec = batch_size / elapsed_time_per_iteration
        samples_per_sec_per_replica = samples_per_sec / args.data_parallel_size
        tokens_per_sec = samples_per_sec * seq_len
        tokens_per_sec_per_replica = tokens_per_sec / args.data_parallel_size

        # General TFLOPs formula (borrowed from Equation 3 in Section 5.1 of
        # https://arxiv.org/pdf/2104.04473.pdf).
        # The factor of 4 is when used with activation check-pointing,
        # otherwise it will be 3, but for 200B model, activation check-pointing will always be on.
        checkpoint_activations_factor = 4 if args.checkpoint_activations else 3
        flops_per_iteration = (24 * checkpoint_activations_factor * batch_size * seq_len * num_layers * (hidden_size**2)) * (1. + (seq_len / (6. * hidden_size)) + (vocab_size / (16. * num_layers * hidden_size)))
        tflops = flops_per_iteration / (elapsed_time_per_iteration * args.world_size * (10**12))

        # only the last rank process has a non-None _GLOBAL_TENSORBOARD_WRITER
        if writer and is_last_rank():
            if args.log_timers_to_tensorboard:
                writer.add_scalar('iteration-time/iteration-time',
                                  elapsed_time_per_iteration, iteration)
                writer.add_scalar('iteration-time/iteration-time vs samples',
                                  elapsed_time_per_iteration, args.consumed_train_samples)
                writer.add_scalar('iteration-time/iteration-time vs tokens',
                                  elapsed_time_per_iteration, args.consumed_train_tokens)
                writer.add_scalar('iteration-time/samples per second',
                                  samples_per_sec, args.iteration)
                writer.add_scalar('iteration-time/samples per second per replica',
                                  samples_per_sec_per_replica, args.iteration)
                writer.add_scalar('iteration-time/tokens per second',
                                  tokens_per_sec, args.iteration)
                writer.add_scalar('iteration-time/tokens per second per replica',
                                  tokens_per_sec_per_replica, args.iteration)
                writer.add_scalar('iteration-time/TFLOPs per gpu (estimated)',
                                  tflops, args.iteration)

        log_string = ' iteration {:8d}/{:8d} |'.format(
            iteration, args.train_iters)
        log_string += ' consumed samples: {:12d} |'.format(
            args.consumed_train_samples)
        log_string += ' consumed tokens: {:12d} |'.format(
            args.consumed_train_tokens)
        log_string += ' elapsed time per iteration (s): {:.2f} |'.format(
            elapsed_time_per_iteration)
        log_string += ' learning rate: {:.3E} |'.format(learning_rate)
        log_string += ' global batch size: {:5d} |'.format(batch_size)
        for key in total_loss_dict:
            if key not in [advanced_iters_key, skipped_iters_key,
                           nan_iters_key]:
                avg = total_loss_dict[key].item() / \
                      float(max(1, total_loss_dict[advanced_iters_key]))
                if avg > 0.0:
                    log_string += ' {}: {:.6E} |'.format(key, avg)
                total_loss_dict[key] = torch.cuda.FloatTensor([0.0])
        if args.fp16:
            log_string += ' loss scale: {:.1f} |'.format(loss_scale)
        if grad_norm is not None:
            log_string += ' grad norm: {:.3f} |'.format(grad_norm)
        if num_zeros_in_grad is not None:
            log_string += ' num zeros: {:.1f} |'.format(num_zeros_in_grad)
        if params_norm is not None:
            log_string += ' params norm: {:.3f} |'.format(params_norm)
        if args.curriculum_learning:
            log_string += ' curriculum seqlen: {:5d} |'.format(args.curriculum_seqlen)
        log_string += ' number of skipped iterations: {:3d} |'.format(
            total_loss_dict[skipped_iters_key])
        log_string += ' number of nan iterations: {:3d} |'.format(
            total_loss_dict[nan_iters_key])
        log_string += ' samples per second: {:.3f} |'.format(samples_per_sec)
        log_string += ' TFLOPs: {:.2f} |'.format(tflops)
        total_loss_dict[advanced_iters_key] = 0
        total_loss_dict[skipped_iters_key] = 0
        total_loss_dict[nan_iters_key] = 0
        print_rank_last(log_string)
        if report_memory_flag and learning_rate > 0.:
            # Report memory after optimizer state has been initialized.
            report_memory('(after {} iterations)'.format(iteration))
            report_memory_flag = False
        timers.log(timers_to_log, normalizer=args.log_interval)
        flops_calculator(model, args, elapsed_time)

    return report_memory_flag


def save_checkpoint_and_time(iteration, model, optimizer, lr_scheduler):
    timers = get_timers()
    # Extra barrier is added to make sure
    # all ranks report the max time.
    torch.distributed.barrier()
    timers('save-checkpoint').start()
    save_checkpoint(iteration, model, optimizer, lr_scheduler)
    torch.distributed.barrier()
    timers('save-checkpoint').stop()
    timers.log(['save-checkpoint'])


def train(forward_step_func, model, optimizer, lr_scheduler,
          train_data_iterator, valid_data_iterator):
    """Train the model function."""
    args = get_args()
    timers = get_timers()

    if args.rank == 0:
        print("Number of parameters: [tensor rank - pipeline rank] w/ and w/o embeddings:")
    torch.distributed.barrier()
    if mpu.get_data_parallel_rank() == 0:
        tp_rank = mpu.get_tensor_model_parallel_rank()
        pp_rank = mpu.get_pipeline_model_parallel_rank()
        preamble = f"[{tp_rank:0>3d}-{pp_rank:0>3d}]"
        print(f"{preamble} {get_parameters_in_billions(model):.4f}B / {get_parameters_in_billions(model, exclude_embeddings=True):.4f}B", flush=True)
        torch.distributed.barrier()
    else:
        torch.distributed.barrier()

    # Write args to tensorboard
    write_args_to_tensorboard()
    log_restart_to_tensorboard()

    # Turn on training mode which enables dropout.
    for model_module in model:
        model_module.train()

    # Tracking loss.
    total_loss_dict = {}

    # Iterations.
    iteration = args.iteration

    timers('interval-time').start()
    print_datetime('before the start of training step')
    report_memory_flag = True

    # flush intervals prior to current iteration
    if args.skip_train_iteration_range is not None:
        ends = [end for start, end in args.skip_train_iteration_range]
        index = bisect.bisect_left(ends, iteration)
        for _ in range(index):
            args.skip_train_iteration_range.popleft()

    while iteration < args.train_iters:
        if (
            # train_data_iterator is not None
            args.skip_train_iteration_range is not None
            and len(args.skip_train_iteration_range) > 0
            and args.skip_train_iteration_range[0][0] <= iteration + 1 <= args.skip_train_iteration_range[0][1]
        ):
            start, end = args.skip_train_iteration_range.popleft()
            print_rank_0(f"Skipped iterations {start} to {end} due to --skip-train-iteration-range flag.")
            iteration_for_skipping = args.iteration
            while iteration_for_skipping + 1 <= end:
                try:
                    _ = next(train_data_iterator)
                except TypeError:
                    pass
                iteration_for_skipping += 1
            continue

        if found_kill_switch():
            save_checkpoint_and_time(iteration, model, optimizer, lr_scheduler)
            print_datetime(f"Detected kill switch at {args.kill_switch_path}. Exiting")
            sys.exit()

        update_num_microbatches(args.consumed_train_samples)
        if args.deepspeed:
            # inform deepspeed of any batch size changes
            global_batch_size = mpu.get_data_parallel_world_size() * \
                                args.micro_batch_size * \
                                get_num_microbatches()
            model[0].set_train_batch_size(global_batch_size)

        if args.curriculum_learning and \
            args.pipeline_model_parallel_size >= 1:
            args.curriculum_seqlen = args.curriculum_scheduler.update_difficulty( \
                    args.iteration + 1)
        loss_dict, skipped_iter, grad_norm, num_zeros_in_grad = \
            train_step(forward_step_func,
                       train_data_iterator,
                       model,
                       optimizer,
                       lr_scheduler)
        iteration += 1
        args.iteration = iteration
        new_samples = mpu.get_data_parallel_world_size() * \
                                       args.micro_batch_size * \
                                       get_num_microbatches()
        args.consumed_train_samples += new_samples
        if args.curriculum_learning:
            args.consumed_train_tokens += new_samples * args.curriculum_seqlen
        else:
            args.consumed_train_tokens += new_samples * args.seq_length
        args.gigaflos_no_embeds += (6 * new_samples * args.seq_length * get_parameters_in_billions(model, exclude_embeddings=True))

        # Logging.
        loss_scale = None
        if args.fp16:
            if args.deepspeed:
                loss_scale = model[0].optimizer.cur_scale
            else:
                loss_scale = optimizer.get_loss_scale().item()
        params_norm = None
        if args.log_params_norm:
            params_norm = calc_params_l2_norm(model)
        report_memory_flag = training_log(loss_dict, total_loss_dict,
                                          optimizer.param_groups[0]['lr'],
                                          iteration, loss_scale,
                                          report_memory_flag, skipped_iter,
                                          grad_norm, params_norm, num_zeros_in_grad,
                                          model)

        # Autoresume
        if args.adlr_autoresume and \
           (iteration % args.adlr_autoresume_interval == 0):
            check_adlr_autoresume_termination(iteration, model, optimizer,
                                              lr_scheduler)

        # Evaluation
        if args.eval_interval and iteration % args.eval_interval == 0 and \
           args.do_valid:
            prefix = 'iteration {}'.format(iteration)
            names = args.valid_weighted_split_names
            names = names if names is not None else ['valid'] * len(valid_data_iterator)
            for iterator, name in zip(valid_data_iterator, names):
                evaluate_and_print_results(prefix, forward_step_func,
                                           iterator, model,
                                           iteration, False, data_group_name=name)

        # Checkpointing
        saved_checkpoint = False
        if args.save and args.save_interval and \
           iteration % args.save_interval == 0:
            save_checkpoint_and_time(iteration, model, optimizer,
                                     lr_scheduler)
            saved_checkpoint = True

        # Exiting based on duration
        if args.exit_duration_in_mins:
            train_time = (time.time() - _TRAIN_START_TIME) / 60.0
            done_cuda = torch.cuda.IntTensor(
                [train_time > args.exit_duration_in_mins])
            torch.distributed.all_reduce(
                done_cuda, op=torch.distributed.ReduceOp.MAX)
            done = done_cuda.item()
            if done:
                if not saved_checkpoint:
                    save_checkpoint_and_time(iteration, model, optimizer,
                                             lr_scheduler)
                print_datetime('exiting program after {} minutes'.format(train_time))
                sys.exit()

        # Exiting based on iterations
        if args.exit_interval and iteration % args.exit_interval == 0:
            if not saved_checkpoint:
                save_checkpoint_and_time(iteration, model, optimizer,
                                         lr_scheduler)
            torch.distributed.barrier()
            print_datetime('exiting program at iteration {}'.format(iteration))
            sys.exit()

    return iteration


def evaluate(forward_step_func, data_iterator, model, verbose=False):
    """Evaluation."""
    args = get_args()

    # Turn on evaluation mode which disables dropout.
    for model_module in model:
        model_module.eval()

    if args.curriculum_learning and \
        args.pipeline_model_parallel_size >= 1:
        # When curriculum learning is used with pipeline parallelism, we need
        # this logic to ensure that the eval data is not truncated. If there
        # is a seqlen change due to that, we need to call
        # reset_activation_shape() to reset some buffers in deepspeed pipeline
        # engine.
        if args.curriculum_seqlen < args.seq_length:
            args.curriculum_seqlen = args.seq_length
            model[0].reset_activation_shape()

    total_loss_dict = {}

    with torch.no_grad():
        iteration = 0
        while iteration < args.eval_iters:
            iteration += 1
            if verbose and iteration % args.log_interval == 0:
                print_rank_0('Evaluating iter {}/{}'.format(iteration,
                                                            args.eval_iters))

            if mpu.get_pipeline_model_parallel_world_size() > 1:
                if args.virtual_pipeline_model_parallel_size is not None:
                    forward_backward_func = forward_backward_pipelining_with_interleaving
                else:
                    forward_backward_func = forward_backward_pipelining_without_interleaving
            else:
                forward_backward_func = forward_backward_no_pipelining

            if args.deepspeed:
                # DeepSpeed uses eval_batch() and already aggregates losses.
                assert isinstance(model, list) and len(model) == 1
                loss = model[0].eval_batch(data_iterator)
                loss_dicts = [{'lm loss' : loss}] * get_num_microbatches()
            else:
                loss_dicts = forward_backward_func(
                    forward_step_func, data_iterator, model, optimizer=None,
                    timers=None, forward_only=True)

            if mpu.is_pipeline_last_stage(ignore_virtual=True):
                # Reduce across processes.
                for loss_dict in loss_dicts:
                    for key in loss_dict:
                        total_loss_dict[key] = total_loss_dict.get(
                            key, torch.cuda.FloatTensor([0.0])) + loss_dict[key]

            args.consumed_valid_samples += mpu.get_data_parallel_world_size() \
                                           * args.micro_batch_size \
                                           * get_num_microbatches()
    # Move model back to the train mode.
    for model_module in model:
        model_module.train()

    for key in total_loss_dict:
        total_loss_dict[key] /= args.eval_iters * get_num_microbatches()

    if args.curriculum_learning and \
        args.pipeline_model_parallel_size >= 1:
        # roll back to actual curriculum seqlen at the end of eval.
        args.curriculum_seqlen = args.curriculum_scheduler.update_difficulty( \
            args.iteration + 1)
        if args.curriculum_seqlen < args.seq_length:
            model[0].reset_activation_shape()

    return total_loss_dict

def evaluate_and_print_results(prefix, forward_step_func,
                               data_iterator, model,
                               iteration, verbose=False, **kwargs):
    """Helper function to evaluate and dump results on screen."""


    args = get_args()
    writer = get_tensorboard_writer()

    ds_name = kwargs.get("data_group_name", None)
    # print corresponding dataset name (used for multiple validation datasets)
    tf_plot_prefix = f"lm-loss-validation/{ds_name}" if ds_name else "lm-loss-validation"

    total_loss_dict = evaluate(forward_step_func, data_iterator, model, verbose)
    string = '{} loss at {} | '.format(ds_name, prefix) if ds_name is not None\
        else 'validation loss at {} | '.format(prefix)
    for key in total_loss_dict:
        string += '{} value: {:.6E} | '.format(key, total_loss_dict[key].item())
        ppl = math.exp(min(20, total_loss_dict[key].item()))
        string += '{} PPL: {:.6E} | '.format(key, ppl)
        if writer and is_last_rank():
            writer.add_scalar(f'{tf_plot_prefix}/{key} validation',
                              total_loss_dict[key].item(),
                              iteration)
            writer.add_scalar(f'{tf_plot_prefix}/{key} validation vs samples',
                              total_loss_dict[key].item(),
                              args.consumed_train_samples)
            writer.add_scalar(f'{tf_plot_prefix}/{key} validation vs tokens',
                              total_loss_dict[key].item(),
                              args.consumed_train_tokens)
            writer.add_scalar(f'{tf_plot_prefix}/{key} validation vs gigaflos (without embeddings)',
                              total_loss_dict[key].item(),
                              args.gigaflos_no_embeds)
            if args.log_validation_ppl_to_tensorboard:
                writer.add_scalar(f'{tf_plot_prefix}/{key} validation ppl', ppl,
                                  iteration)
                writer.add_scalar(f'{tf_plot_prefix}/{key} validation ppl vs samples',
                                  ppl, args.consumed_train_samples)
                writer.add_scalar(f'{tf_plot_prefix}/{key} validation ppl vs tokens',
                                  ppl, args.consumed_train_tokens)
                writer.add_scalar(f'{tf_plot_prefix}/{key} validation ppl vs gigaflos (without embeddings)',
                                  ppl, args.gigaflos_no_embeds)

    length = len(string) + 1
    print_rank_last('-' * length)
    print_rank_last(string)
    print_rank_last('-' * length)


def cyclic_iter(iter):
    while True:
        for x in iter:
            yield x

def build_train_valid_test_data_iterators(
        build_train_valid_test_datasets_provider):
    """XXX"""
    args = get_args()

    (train_dataloader, valid_dataloaders, test_dataloaders) = (None, None, None)

    print_rank_0('> building train, validation, and test datasets ...')

    # Backward compatibility, assume fixed batch size.
    if args.iteration > 0 and args.consumed_train_samples == 0:
        assert args.train_samples is None, \
            'only backward compatiblity support for iteration-based training'
        args.consumed_train_samples = args.iteration * args.global_batch_size
    # it's possible that train was run, but not eval and it's valid if
    # args.consumed_valid_samples == 0
    # TODO: eval_interval could have changed between runs, so this might still be wrong
    if args.iteration // args.eval_interval > 0 and args.consumed_valid_samples == 0:
        assert args.train_samples is None, \
            'only backward compatiblity support for iteration-based training'
        args.consumed_valid_samples = (args.iteration // args.eval_interval) * \
            args.eval_iters * args.global_batch_size

    # Data loader only on rank 0 of each model parallel group.
    if mpu.get_tensor_model_parallel_rank() == 0:
        # Number of train/valid/test samples.
        if args.train_samples:
            train_samples = args.train_samples
        else:
            train_samples = args.train_iters * args.global_batch_size
        eval_iters = (args.train_iters // args.eval_interval + 1) * \
                     args.eval_iters
        test_iters = args.eval_iters
        train_val_test_num_samples = [train_samples,
                                      eval_iters * args.global_batch_size,
                                      test_iters * args.global_batch_size]
        print_rank_0(' > datasets target sizes (minimum size):')
        print_rank_0('    train:      {}'.format(train_val_test_num_samples[0]))
        print_rank_0('    validation: {}'.format(train_val_test_num_samples[1]))
        print_rank_0('    test:       {}'.format(train_val_test_num_samples[2]))

        # Build the datasets.
        train_ds, valid_ds, test_ds = build_train_valid_test_datasets_provider(train_val_test_num_samples)

        # if dataloading option is not 2 convert to list to allow
        # same interface for multiple data groups
        # for validation and testing in option 2
        if type(train_ds) != list and train_ds is not None:
            train_ds = [train_ds]
        if type(valid_ds) != list and valid_ds is not None:
            valid_ds = [valid_ds]
        if type(test_ds) != list and test_ds is not None:
            test_ds = [test_ds]

        # Build dataloders.
        assert len(train_ds) == 1, "only one training dataset group is allowed"

        # train_dataloader is a single item while valid_dataloaders
        # and test_dataloaders are arrays
        train_dataloader = build_pretraining_data_loader(
            train_ds[0], args.consumed_train_samples)

        # We collapse None and empty list as both should mean we don't run validation
        # args.consumed_valid_samples accumulates the sum of valid steps for every dataset, which are all equal
<<<<<<< HEAD
        # XXX: we get a deadlock in the dataloader on eval, possibly this bug in pytorch https://github.com/pytorch/pytorch/pull/25158
        # using num_workers=0 to work around it - the training can't use that since it impacts throughput by a few percent
        valid_dataloaders = [build_pretraining_data_loader(d, args.consumed_valid_samples // len(valid_ds), num_workers=0)
=======
        #
        # XXX: we get a deadlock in the dataloader on multi-dataset eval, after the first dataset,
        # possibly due to this bug in pytorch https://github.com/pytorch/pytorch/pull/25158. Using
        # num_workers=0 to work around it - the training can't use that since it impacts throughput
        # by a few percent
        valid_dataloaders = [build_pretraining_data_loader(d, args.consumed_valid_samples // len(valid_ds), num_workers=args.valid_num_workers)
>>>>>>> cb48bd2c
                            for d in valid_ds] \
                            if valid_ds is not None else []
        # We collapse None and empty list as both should mean we don't run test
        test_dataloaders = [build_pretraining_data_loader(d, 0) for d in test_ds] \
                            if test_ds is not None else []

        # Flags to know if we need to do training/validation/testing.
        do_train = train_dataloader is not None and args.train_iters > 0 and not args.eval_only

        # Need to broadcast num_tokens and num_type_tokens.
        flags = torch.cuda.LongTensor([
            int(do_train),
            len(valid_dataloaders) if args.eval_iters > 0 else 0, # eval_iters == 0 is equivalent to having no validation
            len(test_dataloaders) if args.eval_iters > 0 else 0, # eval_iters == 0 is equivalent to having no test
        ])
    else:
        flags = torch.cuda.LongTensor([0, 0, 0])

    # Broadcast num tokens.
    torch.distributed.broadcast(flags,
                                mpu.get_tensor_model_parallel_src_rank(),
                                group=mpu.get_tensor_model_parallel_group())
    args.do_train = flags[0].item()
    num_valid_ds = flags[1].item()
    num_test_ds = flags[2].item()
    assert num_test_ds >= 0
    assert num_valid_ds >= 0
    args.do_valid = num_valid_ds > 0
    args.do_test = num_test_ds > 0

    # Build iterators.
    dl_type = args.dataloader_type
    assert dl_type in ['single', 'cyclic']

    if train_dataloader is not None:
        train_data_iterator = iter(train_dataloader) if dl_type == 'single' \
                              else iter(cyclic_iter(train_dataloader))
    else:
        train_data_iterator = None

    if valid_dataloaders is not None:
        valid_data_iterators = [iter(vdl) if dl_type == 'single' \
                              else iter(cyclic_iter(valid_dataloaders))
                                 for vdl in valid_dataloaders]
    else:
        valid_data_iterators = [None] * num_valid_ds

    if test_dataloaders is not None:
        test_data_iterators = [iter(tdl) if dl_type == 'single' \
                             else iter(cyclic_iter(test_dataloaders))
                            for tdl in test_dataloaders]
    else:
        test_data_iterators = [None] * num_test_ds

    return train_data_iterator, valid_data_iterators, test_data_iterators<|MERGE_RESOLUTION|>--- conflicted
+++ resolved
@@ -1132,18 +1132,12 @@
 
         # We collapse None and empty list as both should mean we don't run validation
         # args.consumed_valid_samples accumulates the sum of valid steps for every dataset, which are all equal
-<<<<<<< HEAD
-        # XXX: we get a deadlock in the dataloader on eval, possibly this bug in pytorch https://github.com/pytorch/pytorch/pull/25158
-        # using num_workers=0 to work around it - the training can't use that since it impacts throughput by a few percent
-        valid_dataloaders = [build_pretraining_data_loader(d, args.consumed_valid_samples // len(valid_ds), num_workers=0)
-=======
         #
         # XXX: we get a deadlock in the dataloader on multi-dataset eval, after the first dataset,
         # possibly due to this bug in pytorch https://github.com/pytorch/pytorch/pull/25158. Using
         # num_workers=0 to work around it - the training can't use that since it impacts throughput
         # by a few percent
         valid_dataloaders = [build_pretraining_data_loader(d, args.consumed_valid_samples // len(valid_ds), num_workers=args.valid_num_workers)
->>>>>>> cb48bd2c
                             for d in valid_ds] \
                             if valid_ds is not None else []
         # We collapse None and empty list as both should mean we don't run test
