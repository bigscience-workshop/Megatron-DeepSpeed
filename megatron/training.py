# coding=utf-8
# Copyright (c) 2020, NVIDIA CORPORATION.  All rights reserved.
#
# Licensed under the Apache License, Version 2.0 (the "License");
# you may not use this file except in compliance with the License.
# You may obtain a copy of the License at
#
#     http://www.apache.org/licenses/LICENSE-2.0
#
# Unless required by applicable law or agreed to in writing, software
# distributed under the License is distributed on an "AS IS" BASIS,
# WITHOUT WARRANTIES OR CONDITIONS OF ANY KIND, either express or implied.
# See the License for the specific language governing permissions and
# limitations under the License.

"""Pretrain utilities."""

from datetime import datetime
import bisect
import math
import sys
import time
import json
# The earliest we can measure the start time.
_TRAIN_START_TIME = time.time()

import torch
from torch.nn.parallel.distributed import DistributedDataParallel as torchDDP

from megatron import get_args
from megatron import get_timers
from megatron import get_tensorboard_writer
from megatron import get_current_global_batch_size
from megatron import get_num_microbatches
from megatron import is_last_rank
from megatron import update_num_microbatches
from megatron import mpu
from megatron import print_rank_0
from megatron import print_rank_last
from megatron.checkpointing import load_checkpoint
from megatron.checkpointing import save_checkpoint
from megatron.model.module import Float16Module
from megatron.optimizer import get_megatron_optimizer
from megatron.initialize import initialize_megatron
from megatron.initialize import write_args_to_tensorboard
from megatron.learning_rates import AnnealingLR
from megatron.model.distributed import DistributedDataParallel as LocalDDP
from megatron.utils import check_adlr_autoresume_termination, get_parameters_in_billions
from megatron.utils import unwrap_model
from megatron.data.data_samplers import build_pretraining_data_loader
from megatron.utils import calc_params_l2_norm
from megatron.schedules import forward_backward_no_pipelining
from megatron.schedules import forward_backward_pipelining_without_interleaving
from megatron.schedules import forward_backward_pipelining_with_interleaving
from megatron.utils import report_memory, flops_calculator
from megatron.global_vars import codecarbon_tracker_start, codecarbon_tracker_stop
from megatron.data.dataset_utils import analyze_data_prefix

import deepspeed


def print_datetime(string):
    """Note that this call will sync across all ranks."""
    torch.distributed.barrier()
    time_str = datetime.now().strftime('%Y-%m-%d %H:%M:%S')
    print_rank_0('[' + string + '] datetime: {} '.format(time_str))


def pretrain(train_valid_test_dataset_provider,
             model_provider,
             forward_step_func,
             extra_args_provider=None,
             args_defaults={}):
    """Main training program.

    This function will run the followings in the order provided:
        1) initialize Megatron.
        2) setup model, optimizer and lr schedule using the model_provider.
        3) call train_val_test_data_provider to get train/val/test datasets.
        4) train the modle using the forward_step_func.

    Arguments:
        train_valid_test_dataset_provider: a function that takes the size of
            train/valid/test dataset and returns `train, valid, test` datasets.
        model_provider: a function that returns a vanilla version of the
            model. By vanilla we mean a simple model on cpu with no fp16 or ddp.
        forward_step_func: a function that takes a `data iterator` and `model`,
            and returns a `loss` scalar with a dictionary with key:values being
            the info we would like to monitor during training, for example
            `lm-loss: value`. We also require that this function add
            `batch generator` to the timers class.
        extra_args_provider: a function that takes a parser and adds arguments
            to it. It is used for programs to add their own arguments.
        args_defaults: a dictionary from argument-name to argument-value. It
            to set already parse arguments.
    """

    # Initalize and get arguments, timers, and Tensorboard writer.
    initialize_megatron(extra_args_provider=extra_args_provider,
                        args_defaults=args_defaults)

    codecarbon_tracker_start()

    # Adjust the startup time so it reflects the largest value.
    # This will be closer to what scheduler will see (outside of
    # image ... launches.
    global _TRAIN_START_TIME
    start_time_tensor = torch.cuda.FloatTensor([_TRAIN_START_TIME])
    torch.distributed.all_reduce(start_time_tensor,
                                 op=torch.distributed.ReduceOp.MIN)
    _TRAIN_START_TIME = start_time_tensor.item()
    print_rank_0('time to initialize megatron (seconds): {:.3f}'.format(
        time.time() - _TRAIN_START_TIME))
    print_datetime('after megatron is initialized')

    args = get_args()
    timers = get_timers()

    if args.deepspeed:
        args.deepspeed_configuration = json.load(
            open(args.deepspeed_config, 'r', encoding='utf-8'))
        if "curriculum_learning" in args.deepspeed_configuration and \
            "enabled" in args.deepspeed_configuration["curriculum_learning"]:
            args.curriculum_learning = args.deepspeed_configuration[ \
                "curriculum_learning"]["enabled"]
        if args.curriculum_learning and \
            args.pipeline_model_parallel_size >= 1:
            from deepspeed.runtime.data_pipeline.curriculum_scheduler \
                import CurriculumScheduler
            args.curriculum_scheduler = CurriculumScheduler( \
                args.deepspeed_configuration["curriculum_learning"])


    # Model, optimizer, and learning rate.
    timers('model-and-optimizer-setup').start()
    model, optimizer, lr_scheduler = setup_model_and_optimizer(model_provider)
    args.parameters_in_billions_no_embedding = get_parameters_in_billions(model, exclude_embeddings=True)
    print_rank_0(f'estimated model parameters: {get_parameters_in_billions(model)}')
    print_rank_0(f'estimated model parameters without embeddings: {get_parameters_in_billions(model, exclude_embeddings=True)}')
    timers('model-and-optimizer-setup').stop()
    print_datetime('after model, optimizer, and learning rate '
                   'scheduler are built')

    # Data stuff.
    timers('train/valid/test-data-iterators-setup').start()
    if args.virtual_pipeline_model_parallel_size is not None:
        all_data_iterators = [
            build_train_valid_test_data_iterators(train_valid_test_dataset_provider)
            for _ in range(len(model))
        ]
        train_data_iterator = [data_iterators[0] for data_iterators in all_data_iterators]
        valid_data_iterator = [data_iterators[1] for data_iterators in all_data_iterators]
        test_data_iterator = [data_iterators[2] for data_iterators in all_data_iterators]
    else:
        train_data_iterator, valid_data_iterator, test_data_iterator = build_train_valid_test_data_iterators(
                train_valid_test_dataset_provider)

    if args.data_path is not None and len(args.data_path) > 1:
        prefixes, weights = analyze_data_prefix(args.data_path)
        setattr(args, "data_prefixes", prefixes)
        setattr(args, "data_weights", weights)
    elif args.train_weighted_split_paths is not None and len(args.train_weighted_split_paths[0]) > 1:
        paths = args.train_weighted_split_paths[0]
        weights = args.train_weighted_split_weights[0]
        data_prefix = [j for i in [[w,p] for w,p in zip(weights, paths)] for j in i]
        prefixes, weights = analyze_data_prefix(data_prefix)
        setattr(args, "data_prefixes", prefixes)
        setattr(args, "data_weights", weights)
    else:
        setattr(args, "data_prefixes", None)
        setattr(args, "data_weights", None)

    timers('train/valid/test-data-iterators-setup').stop()
    print_datetime('after dataloaders are built')

    # Print setup timing.
    print_rank_0('done with setup ...')
    timers.log(['model-and-optimizer-setup', 'train/valid/test-data-iterators-setup'])
    print_rank_0('training ...')

    iteration = 0
    if args.do_train and args.train_iters > 0:
        iteration = train(forward_step_func,
                          model, optimizer, lr_scheduler,
                          train_data_iterator, valid_data_iterator)
    print_datetime('after training is done')

    if args.do_valid:
        names = args.valid_weighted_split_names
        names = names if names is not None else ['valid'] * len(valid_data_iterator)
        for iterator, name in zip(valid_data_iterator, names):
            prefix = 'the end of training for val data'
            evaluate_and_print_results(prefix, forward_step_func,
                                       iterator, model,
                                       iteration, False, data_group_name=name)

    if args.save and iteration != 0:
        save_checkpoint(iteration, model, optimizer, lr_scheduler)

    if args.do_test:
        # Run on test data.
        prefix = 'the end of training for test data'
        names = args.test_weighted_split_names
        names = names if names is not None else ['test'] * len(test_data_iterator)
        for iterator, name in zip(test_data_iterator, names):
            evaluate_and_print_results(prefix, forward_step_func,
                                       iterator, model,
                                       0, True, data_group_name=name)

    codecarbon_tracker_stop()


def update_train_iters(args):

    # For iteration-based training, we don't need to do anything
    if args.train_iters:
        return

    # Constant batch size with sample-based training.
    if args.rampup_batch_size is None:
        args.train_iters = args.train_samples // args.global_batch_size

    else:
        # Sample based training with rampup batch size.
        iterations = 0
        consumed_samples = 0
        # Rampup phase.
        while consumed_samples <= int(args.rampup_batch_size[2]):
            update_num_microbatches(consumed_samples, consistency_check=False)
            consumed_samples += get_current_global_batch_size()
            iterations += 1
        # Reset
        update_num_microbatches(0, consistency_check=False)
        # Constant phase
        # Note that we throw away any partial last batch.
        iterations += (args.train_samples - consumed_samples) // \
                      args.global_batch_size
        args.train_iters = iterations

    print_rank_0('setting training iterations to {}'.format(args.train_iters))


def get_model(model_provider_func):
    """Build the model."""
    args = get_args()

    # Build model.
    if mpu.get_pipeline_model_parallel_world_size() > 1 and \
       args.virtual_pipeline_model_parallel_size is not None:
        model = []
        for i in range(args.virtual_pipeline_model_parallel_size):
            mpu.set_virtual_pipeline_model_parallel_rank(i)
            # Set pre_process and post_process only after virtual rank is set.
            pre_process = mpu.is_pipeline_first_stage()
            post_process = mpu.is_pipeline_last_stage()
            this_model = model_provider_func(
                pre_process=pre_process,
                post_process=post_process
            )
            model.append(this_model)
    else:
        pre_process = mpu.is_pipeline_first_stage()
        post_process = mpu.is_pipeline_last_stage()
        model = model_provider_func(
            pre_process=pre_process,
            post_process=post_process
        )


    if not isinstance(model, list):
        model = [model]

    # Set tensor model parallel attributes if not set.
    # Only parameters that are already tensor model parallel have these
    # attributes set for them. We should make sure the default attributes
    # are set for all params so the optimizer can use them.
    for model_module in model:
        for param in model_module.parameters():
            mpu.set_defaults_if_not_set_tensor_model_parallel_attributes(param)

    # # Print number of parameters.
    # Moved to `train` with extras
    # if mpu.get_data_parallel_rank() == 0:
    #     print('Number of parameters on tensor={}, pipeline={}: {}'.format(
    #         mpu.get_tensor_model_parallel_rank(),
    #         mpu.get_pipeline_model_parallel_rank(),
    #         sum([sum([p.ds_numel if hasattr(p,'ds_id') else p.nelement() for p in model_module.parameters()])
    #              for model_module in model])), flush=True)
    #     torch.distributed.barrier()
    # else:
    #     torch.distributed.barrier()

    if args.deepspeed:
        return model

    # GPU allocation.
    for model_module in model:
        model_module.cuda(torch.cuda.current_device())

    # Fp16 conversion.
    if args.fp16 or args.bf16:
        model = [Float16Module(model_module, args) for model_module in model]

    if args.DDP_impl == 'torch':
        i = torch.cuda.current_device()
        model = [torchDDP(model_module, device_ids=[i], output_device=i,
                          process_group=mpu.get_data_parallel_group())
                 for model_module in model]
        return model

    if args.DDP_impl == 'local':
        model = [LocalDDP(model_module,
                          args.accumulate_allreduce_grads_in_fp32,
                          args.use_contiguous_buffers_in_ddp)
                 for model_module in model]
        return model

    raise NotImplementedError('Unknown DDP implementation specified: {}. '
                              'Exiting.'.format(args.DDP_impl))


def get_learning_rate_scheduler(optimizer):
    """Build the learning rate scheduler."""
    args = get_args()

    # Iteration-based training.
    if args.train_iters:
        if args.lr_decay_iters is None:
            args.lr_decay_iters = args.train_iters
        decay_steps = args.lr_decay_iters * args.global_batch_size
        if args.lr_warmup_fraction is not None:
            warmup_steps = args.lr_warmup_fraction * decay_steps
        else:
            warmup_steps = args.lr_warmup_iters * args.global_batch_size
    # Sample-based training.
    elif args.train_samples:
        # We need to set training iters for later use. Technically
        # we need to adjust the training samples too (due to last
        # batch being incomplete) but we leave it as is for now.
        update_train_iters(args)
        if args.lr_decay_samples is None:
            args.lr_decay_samples = args.train_samples
        decay_steps = args.lr_decay_samples
        if args.lr_warmup_fraction is not None:
            warmup_steps = args.lr_warmup_fraction * decay_steps
        else:
            warmup_steps = args.lr_warmup_samples
    else:
        raise Exception(
            'either train-iters or train-samples should be provided.')

    lr_scheduler = AnnealingLR(
        optimizer,
        max_lr=args.lr,
        min_lr=args.min_lr,
        warmup_steps=warmup_steps,
        decay_steps=decay_steps,
        decay_style=args.lr_decay_style,
        use_checkpoint_lr_scheduler=args.use_checkpoint_lr_scheduler,
        override_lr_scheduler=args.override_lr_scheduler)

    return lr_scheduler


def setup_model_and_optimizer(model_provider_func):
    """Setup model and optimizer."""
    args = get_args()

    model = get_model(model_provider_func)

    unwrapped_model = unwrap_model(model,
                                   (torchDDP, LocalDDP, Float16Module))

    optimizer = get_megatron_optimizer(unwrapped_model)

    lr_scheduler = get_learning_rate_scheduler(optimizer)

    if args.deepspeed:
        print_rank_0("DeepSpeed is enabled.")
        pp = mpu.get_pipeline_model_parallel_world_size()
        model, optimizer, _, lr_scheduler = deepspeed.initialize(
            model=model[0],
            optimizer=optimizer,
            args=args,
            lr_scheduler=lr_scheduler
        )
        if isinstance(model, deepspeed.PipelineEngine):
            # hack to get batch_fn from pretrain_gpt.py
            model.set_batch_fn(model.module._megatron_batch_fn)

            assert model.grid.get_pipe_parallel_rank() == mpu.get_pipeline_model_parallel_rank()
            assert model.grid.get_slice_parallel_rank() == mpu.get_tensor_model_parallel_rank()
            assert model.grid.get_data_parallel_rank() == mpu.get_data_parallel_rank()
        model = [model]

    if args.load is not None:
        timers = get_timers()
        # Extra barrier is added to make sure all ranks report the
        # max time.
        torch.distributed.barrier()
        timers('load-checkpoint').start()
        args.iteration = load_checkpoint(model, optimizer, lr_scheduler)
        torch.distributed.barrier()
        timers('load-checkpoint').stop()
        timers.log(['load-checkpoint'])
    else:
        args.iteration = 0

    # We only support local DDP with multiple micro-batches.
    if len(model) > 1 or mpu.get_pipeline_model_parallel_world_size() > 1:
        assert args.DDP_impl == 'local'

    # get model without FP16 and/or TorchDDP wrappers
    if args.iteration == 0 and len(unwrapped_model) == 1 \
        and hasattr(unwrapped_model[0], 'init_state_dict_from_bert'):
        print_rank_0("Initializing ICT from pretrained BERT model")
        unwrapped_model[0].init_state_dict_from_bert()
        if args.fp16:
            optimizer.reload_model_params()

    return model, optimizer, lr_scheduler


def train_step(forward_step_func, data_iterator,
               model, optimizer, lr_scheduler):
    """Single training step."""
    args = get_args()
    timers = get_timers()

    if args.deepspeed:
        assert isinstance(model[0], deepspeed.PipelineEngine), model
        loss = model[0].train_batch(data_iter=data_iterator)
        skipped_iter = 0
        grad_norm = model[0].get_global_grad_norm()
        num_zeros_in_grad = 0
        return {'lm loss' : loss}, skipped_iter, grad_norm, num_zeros_in_grad

    # Set grad to zero.
    if not args.deepspeed:
        if args.DDP_impl == 'local' and args.use_contiguous_buffers_in_ddp:
            for partition in model:
                partition.zero_grad_buffer()
        else:
            optimizer.zero_grad()

    if mpu.get_pipeline_model_parallel_world_size() > 1:
        if args.virtual_pipeline_model_parallel_size is not None:
            forward_backward_func = forward_backward_pipelining_with_interleaving
            assert get_num_microbatches() % args.pipeline_model_parallel_size == 0, \
                'number of microbatches is not divisible by pipeline-parallel ' \
                'size when using interleaved schedule'
        else:
            forward_backward_func = forward_backward_pipelining_without_interleaving
    else:
        forward_backward_func = forward_backward_no_pipelining
    losses_reduced = forward_backward_func(
        forward_step_func, data_iterator, model,
        optimizer, timers, forward_only=False)

    # All-reduce if needed.
    if not args.deepspeed and args.DDP_impl == 'local':
        timers('backward-params-all-reduce').start()
        for model_module in model:
            model_module.allreduce_gradients()
        timers('backward-params-all-reduce').stop()

    # All-reduce word_embeddings' grad across first and last stages to ensure
    # that word_embeddings parameters stay in sync.
    # This should only run for models that support pipelined model parallelism
    # (BERT and GPT-2).
    timers('backward-embedding-all-reduce').start()
    if not args.deepspeed:
        if (mpu.is_pipeline_first_stage(ignore_virtual=True) or
            mpu.is_pipeline_last_stage(ignore_virtual=True)) and \
                mpu.get_pipeline_model_parallel_world_size() > 1:
            if mpu.is_pipeline_first_stage(ignore_virtual=True):
                unwrapped_model = model[0]
            elif mpu.is_pipeline_last_stage(ignore_virtual=True):
                unwrapped_model = model[-1]
            unwrapped_model = unwrap_model(
                unwrapped_model, (torchDDP, LocalDDP, Float16Module))

            if unwrapped_model.share_word_embeddings:
                word_embeddings_weight = unwrapped_model.word_embeddings_weight()
                if args.DDP_impl == 'local':
                    grad = word_embeddings_weight.main_grad
                else:
                    grad = word_embeddings_weight.grad
                torch.distributed.all_reduce(grad, group=mpu.get_embedding_group())
    timers('backward-embedding-all-reduce').stop()

    # Update parameters.
    timers('optimizer').start()
    if args.deepspeed:
        increment = get_num_microbatches() * \
                    args.micro_batch_size * \
                    args.data_parallel_size
        model[0].step(lr_kwargs={'increment': increment})
        update_successful = model[0].was_step_applied()
    else:
        update_successful, grad_norm, num_zeros_in_grad = optimizer.step()
    timers('optimizer').stop()

    # Update learning rate.
    if args.deepspeed:
        skipped_iter = 0
        grad_norm = None
        num_zeros_in_grad = None
    else:
        if update_successful:
            increment = get_num_microbatches() * \
                        args.micro_batch_size * \
                        args.data_parallel_size
            lr_scheduler.step(increment=increment)
            skipped_iter = 0
        else:
            skipped_iter = 1

        if mpu.is_pipeline_last_stage(ignore_virtual=True):
            # Average loss across microbatches.
            loss_reduced = {}
            for key in losses_reduced[0]:
                losses_reduced_for_key = [x[key] for x in losses_reduced]
                loss_reduced[key] = sum(losses_reduced_for_key) / len(losses_reduced_for_key)
            return loss_reduced, skipped_iter, grad_norm, num_zeros_in_grad
    return {}, skipped_iter, grad_norm, num_zeros_in_grad


def training_log(loss_dict, total_loss_dict, learning_rate, iteration,
                 loss_scale, report_memory_flag, skipped_iter,
                 grad_norm, params_norm, num_zeros_in_grad,
                 model=None):
    """Log training information such as losses, timing, ...."""
    args = get_args()
    timers = get_timers()
    writer = get_tensorboard_writer()

    # Advanced, skipped, and Nan iterations.
    advanced_iters_key = 'advanced iterations'
    skipped_iters_key = 'skipped iterations'
    nan_iters_key = 'nan iterations'
    # Advanced iterations.
    if not skipped_iter:
        total_loss_dict[advanced_iters_key] = total_loss_dict.get(
            advanced_iters_key, 0) + 1
    else:
        if advanced_iters_key not in total_loss_dict:
            total_loss_dict[advanced_iters_key] = 0
    # Skipped iterations.
    total_loss_dict[skipped_iters_key] = total_loss_dict.get(
        skipped_iters_key, 0) + skipped_iter
    # Update losses and set nan iterations
    got_nan = False
    for key in loss_dict:
        if not skipped_iter:
            total_loss_dict[key] = total_loss_dict.get(
                key, torch.cuda.FloatTensor([0.0])) + loss_dict[key]
        else:
            value = loss_dict[key].float().sum().item()
            is_nan = value == float('inf') or \
                     value == -float('inf') or \
                     value != value
            got_nan = got_nan or is_nan
    total_loss_dict[nan_iters_key] = total_loss_dict.get(
        nan_iters_key, 0) + int(got_nan)

    # Logging.
    timers_to_log = []

    def add_to_logging(name):
        if name in timers.timers:
            timers_to_log.append(name)
    add_to_logging('forward-compute')
    add_to_logging('forward-recv')
    add_to_logging('forward-send')
    add_to_logging('forward-backward-send-forward-backward-recv')
    add_to_logging('backward-compute')
    add_to_logging('backward-recv')
    add_to_logging('backward-send')
    add_to_logging('backward-send-forward-recv')
    add_to_logging('backward-send-backward-recv')
    add_to_logging('backward-params-all-reduce')
    add_to_logging('backward-embedding-all-reduce')
    add_to_logging('optimizer-copy-to-main-grad')
    add_to_logging('optimizer-unscale-and-check-inf')
    add_to_logging('optimizer-clip-main-grad')
    add_to_logging('optimizer-copy-main-to-model-params')
    add_to_logging('optimizer')
    add_to_logging('batch-generator')

    # Calculate batch size.
    batch_size = args.micro_batch_size * args.data_parallel_size * \
        get_num_microbatches()

    total_iterations = total_loss_dict[advanced_iters_key] + \
                       total_loss_dict[skipped_iters_key]

    # Tensorboard values.
    if writer and (iteration % args.tensorboard_log_interval == 0) and \
       is_last_rank():
        writer.add_scalar('steps-vs-samples/y=steps,x=samples', iteration, args.consumed_train_samples)
        writer.add_scalar('steps-vs-samples/y=samples,x=steps', args.consumed_train_samples, iteration)
        writer.add_scalar('steps-vs-tokens/y=steps,x=tokens', iteration, args.consumed_train_tokens)
        writer.add_scalar('steps-vs-tokens/y=tokens,x=steps', args.consumed_train_tokens, iteration)
        if args.log_learning_rate_to_tensorboard:
            writer.add_scalar('learning-rate/learning-rate', learning_rate, iteration)
            writer.add_scalar('learning-rate/learning-rate vs samples', learning_rate,
                              args.consumed_train_samples)
            writer.add_scalar('learning-rate/learning-rate vs tokens', learning_rate,
                              args.consumed_train_tokens)
        if args.log_batch_size_to_tensorboard:
            writer.add_scalar('batch-size/batch-size', batch_size, iteration)
            writer.add_scalar('batch-size/batch-size vs samples', batch_size,
                              args.consumed_train_samples)
        for key in loss_dict:
            writer.add_scalar(f"lm-loss-training/{key}", loss_dict[key], iteration)
            writer.add_scalar(f"lm-loss-training/{key}" + ' vs samples', loss_dict[key],
                              args.consumed_train_samples)
            writer.add_scalar(f"lm-loss-training/{key}" + ' vs tokens', loss_dict[key],
                              args.consumed_train_tokens)
            writer.add_scalar(f"lm-loss-training/{key}" + ' vs gigaflos (without embeddings)', loss_dict[key],
                              args.gigaflos_no_embeds)
        if args.log_loss_scale_to_tensorboard:
            writer.add_scalar('loss-scale/loss-scale', loss_scale, iteration)
            writer.add_scalar('loss-scale/loss-scale vs samples', loss_scale,
                              args.consumed_train_samples)
            writer.add_scalar('loss-scale/loss-scale vs tokens', loss_scale,
                              args.consumed_train_tokens)
        if grad_norm is not None:
            writer.add_scalar('grad-norm/grad-norm', grad_norm, iteration)
            writer.add_scalar('grad-norm/grad-norm vs samples', grad_norm,
                              args.consumed_train_samples)
            writer.add_scalar('grad-norm/grad-norm vs tokens', grad_norm,
                              args.consumed_train_tokens)
        if num_zeros_in_grad is not None:
            writer.add_scalar('num-zeros/num-zeros', num_zeros_in_grad, iteration)
            writer.add_scalar('num-zeros/num-zeros vs samples', num_zeros_in_grad,
                              args.consumed_train_samples)
            writer.add_scalar('num-zeros/num-zeros vs tokens', num_zeros_in_grad,
                              args.consumed_train_tokens)
        if params_norm is not None:
            writer.add_scalar('params-norm/params-norm', params_norm, iteration)
            writer.add_scalar('params-norm/params-norm vs samples', params_norm,
                              args.consumed_train_samples)
            writer.add_scalar('params-norm/params-norm vs tokens', params_norm,
                              args.consumed_train_tokens)
        if args.curriculum_learning:
            writer.add_scalar('curriculum_seqlen', args.curriculum_seqlen,
                              iteration)

        if args.data_weights is not None:
            for prefix, weight in zip(args.data_prefixes, args.data_weights):
                name = prefix.split(",")[-1]
                writer.add_scalar(f'samples-per-dataset/{name}', args.consumed_train_samples * weight, args.consumed_train_samples)
                writer.add_scalar(f'steps-per-dataset/{name}', iteration * weight, iteration)
                writer.add_scalar(f'tokens-per-dataset/{name}', args.consumed_train_tokens * weight, args.consumed_train_tokens)

        if args.log_timers_to_tensorboard:
            timers.write(timers_to_log, writer, iteration,
                         normalizer=total_iterations)

    if iteration % args.log_interval == 0:
        elapsed_time = timers('interval-time').elapsed()
        elapsed_time_per_iteration = elapsed_time / total_iterations

        seq_len = args.curriculum_seqlen if args.curriculum_learning else args.seq_length

        # throughput
        samples_per_sec = batch_size / (elapsed_time_per_iteration * 1e3)
        samples_per_sec_per_replica = samples_per_sec / args.data_parallel_size
        tokens_per_sec = samples_per_sec * seq_len
        tokens_per_sec_per_replica = tokens_per_sec / args.data_parallel_size

        # general TFLOPs formula
        # model_size_in_B * 4 * 2 * seqlen * global_batch_size / (time_in_sec_per_interation * total_gpus * 1e3)
        #
        # The factor of 4 is when used with activation check-pointing,
        # otherwise it will be 3, but for 200B model, activation check-pointing will always be on.
        #
        # here:
        # model_size_in_B * 4 * 2 * seqlen * batch_size / (time_in_msec_per_interation * total_gpus)
        checkpoint_activations_factor = 4 if args.checkpoint_activations else 3
        tflops = args.parameters_in_billions_no_embedding * checkpoint_activations_factor * 2 * seq_len * batch_size / (elapsed_time_per_iteration * args.world_size)

        # only the last rank process has a non-None _GLOBAL_TENSORBOARD_WRITER
        if writer and is_last_rank():
            if args.log_timers_to_tensorboard:
                writer.add_scalar('iteration-time/iteration-time',
                                  elapsed_time_per_iteration, iteration)
                writer.add_scalar('iteration-time/iteration-time vs samples',
                                  elapsed_time_per_iteration, args.consumed_train_samples)
                writer.add_scalar('iteration-time/iteration-time vs tokens',
                                  elapsed_time_per_iteration, args.consumed_train_tokens)
                writer.add_scalar('iteration-time/samples per second',
                                  samples_per_sec, args.iteration)
                writer.add_scalar('iteration-time/samples per second per replica',
                                  samples_per_sec_per_replica, args.iteration)
                writer.add_scalar('iteration-time/tokens per second',
                                  tokens_per_sec, args.iteration)
                writer.add_scalar('iteration-time/tokens per second per replica',
                                  tokens_per_sec_per_replica, args.iteration)
                writer.add_scalar('iteration-time/TFLOPs per gpu (estimated)',
                                  tflops, args.iteration)

        log_string = ' iteration {:8d}/{:8d} |'.format(
            iteration, args.train_iters)
        log_string += ' consumed samples: {:12d} |'.format(
            args.consumed_train_samples)
        log_string += ' consumed tokens: {:12d} |'.format(
            args.consumed_train_tokens)
        log_string += ' elapsed time per iteration (ms): {:.1f} |'.format(
            elapsed_time_per_iteration * 1000.0)
        log_string += ' learning rate: {:.3E} |'.format(learning_rate)
        log_string += ' global batch size: {:5d} |'.format(batch_size)
        for key in total_loss_dict:
            if key not in [advanced_iters_key, skipped_iters_key,
                           nan_iters_key]:
                avg = total_loss_dict[key].item() / \
                      float(max(1, total_loss_dict[advanced_iters_key]))
                if avg > 0.0:
                    log_string += ' {}: {:.6E} |'.format(key, avg)
                total_loss_dict[key] = torch.cuda.FloatTensor([0.0])
        log_string += ' loss scale: {:.1f} |'.format(loss_scale)
        if grad_norm is not None:
            log_string += ' grad norm: {:.3f} |'.format(grad_norm)
        if num_zeros_in_grad is not None:
            log_string += ' num zeros: {:.1f} |'.format(num_zeros_in_grad)
        if params_norm is not None:
            log_string += ' params norm: {:.3f} |'.format(params_norm)
        if args.curriculum_learning:
            log_string += ' curriculum seqlen: {:5d} |'.format(args.curriculum_seqlen)
        log_string += ' number of skipped iterations: {:3d} |'.format(
            total_loss_dict[skipped_iters_key])
        log_string += ' number of nan iterations: {:3d} |'.format(
            total_loss_dict[nan_iters_key])
        log_string += ' samples per second: {:.3f} |'.format(samples_per_sec)
        log_string += ' TFLOPs: {:.2f} |'.format(tflops)
        total_loss_dict[advanced_iters_key] = 0
        total_loss_dict[skipped_iters_key] = 0
        total_loss_dict[nan_iters_key] = 0
        print_rank_last(log_string)
        if report_memory_flag and learning_rate > 0.:
            # Report memory after optimizer state has been initialized.
            report_memory('(after {} iterations)'.format(iteration))
            report_memory_flag = False
        timers.log(timers_to_log, normalizer=args.log_interval)
        flops_calculator(model, args, elapsed_time)

    return report_memory_flag


def save_checkpoint_and_time(iteration, model, optimizer, lr_scheduler):
    timers = get_timers()
    # Extra barrier is added to make sure
    # all ranks report the max time.
    torch.distributed.barrier()
    timers('save-checkpoint').start()
    save_checkpoint(iteration, model, optimizer, lr_scheduler)
    torch.distributed.barrier()
    timers('save-checkpoint').stop()
    timers.log(['save-checkpoint'])


def train(forward_step_func, model, optimizer, lr_scheduler,
          train_data_iterator, valid_data_iterator):
    """Train the model function."""
    args = get_args()
    timers = get_timers()

    if args.rank == 0:
        print("Number of parameters: [tensor rank - pipeline rank] w/ and w/o embeddings:")
    torch.distributed.barrier()
    if mpu.get_data_parallel_rank() == 0:
<<<<<<< HEAD
        print(f"Number of parameters: {get_parameters_in_billions(model)} billion")
        print(f"Number of parameters without embeddings: {get_parameters_in_billions(model, exclude_embeddings=True)} billion")
=======
        tp_rank = mpu.get_tensor_model_parallel_rank()
        pp_rank = mpu.get_pipeline_model_parallel_rank()
        preamble = f"[{tp_rank:0>3d}-{pp_rank:0>3d}]"
        print(f"{preamble} {get_parameters_in_billions(model):.4f}B / {get_parameters_in_billions(model, exclude_embeddings=True):.4f}B")
        torch.distributed.barrier()
    else:
        torch.distributed.barrier()
>>>>>>> 16e411e2

    # Write args to tensorboard
    write_args_to_tensorboard()

    # this alone reproduces the leak in deepspeed when using register_full_backward_hook
    # def backward_hook(module, input, output): pass
    # def _register_backward_hook(module):
    #     module.register_full_backward_hook(backward_hook)
    #     #module.register_backward_hook(backward_hook)
    # model[0].apply(_register_backward_hook)

    if args.tensorboard_debug_dir:
        import numpy as np
        from megatron.debug_utils import DebugUnderflowOverflow
        dp_rank = torch.distributed.get_rank(group=mpu.get_data_parallel_group())
        tp_rank = torch.distributed.get_rank(group=mpu.get_tensor_model_parallel_group())
        pp_rank = torch.distributed.get_rank(group=mpu.get_pipeline_model_parallel_group())
        # assumptions to reduce the amount of logged data:
        # - should be enough to look at just one DP slice
        # - making an assumption that the TP slices should be quite similar magnitude-wise so just 0-rank thre as well
        if dp_rank == 0 and tp_rank == 0:
            # To minimize the amount of logged data further prune multiple processes from pp group
            MAX_PROCS_TO_TRACK = 5 # how many processes to track
            pp_world_size = torch.distributed.get_world_size(group=mpu.get_pipeline_model_parallel_group())
            num_procs_to_track = min(pp_world_size, MAX_PROCS_TO_TRACK)
            pp_ranks_to_track = set(map(int, np.linspace(0, pp_world_size-1, MAX_PROCS_TO_TRACK)))
            print_rank_0(f"Tracking data values in pp ranks: {pp_ranks_to_track}")
            if pp_rank in pp_ranks_to_track:
                DebugUnderflowOverflow(args, model[0])

    #x = DebugGradientNorm(model).register_backward_hook()
    #for module in model:
    #    DebugGradientNorm(module).register_backward_hook()

    # Turn on training mode which enables dropout.
    for model_module in model:
        model_module.train()

    # Tracking loss.
    total_loss_dict = {}

    # Iterations.
    iteration = args.iteration

    timers('interval-time').start()
    print_datetime('before the start of training step')
    report_memory_flag = True

    # flush intervals prior to current iteration
    if args.skip_train_iteration_range is not None:
        ends = [end for start, end in args.skip_train_iteration_range]
        index = bisect.bisect_left(ends, iteration)
        for _ in range(index):
            args.skip_train_iteration_range.popleft()

    while iteration < args.train_iters:
        if (
            # train_data_iterator is not None
            args.skip_train_iteration_range is not None
            and len(args.skip_train_iteration_range) > 0
            and args.skip_train_iteration_range[0][0] <= iteration + 1 <= args.skip_train_iteration_range[0][1]
        ):
            start, end = args.skip_train_iteration_range.popleft()
            print_rank_0(f"Skipped iterations {start} to {end} due to --skip-train-iteration-range flag.")
            iteration_for_skipping = args.iteration
            while iteration_for_skipping + 1 <= end:
                try:
                    _ = next(train_data_iterator)
                except TypeError:
                    pass
                iteration_for_skipping += 1
            continue

        update_num_microbatches(args.consumed_train_samples)
        if args.deepspeed:
            # inform deepspeed of any batch size changes
            global_batch_size = mpu.get_data_parallel_world_size() * \
                                args.micro_batch_size * \
                                get_num_microbatches()
            model[0].set_train_batch_size(global_batch_size)

        if args.curriculum_learning and \
            args.pipeline_model_parallel_size >= 1:
            args.curriculum_seqlen = args.curriculum_scheduler.update_difficulty( \
                    args.iteration + 1)
        loss_dict, skipped_iter, grad_norm, num_zeros_in_grad = \
            train_step(forward_step_func,
                       train_data_iterator,
                       model,
                       optimizer,
                       lr_scheduler)
        iteration += 1
        args.iteration = iteration
        new_samples = mpu.get_data_parallel_world_size() * \
                                       args.micro_batch_size * \
                                       get_num_microbatches()
        args.consumed_train_samples += new_samples
        if args.curriculum_learning:
            args.consumed_train_tokens += new_samples * args.curriculum_seqlen
        else:
            args.consumed_train_tokens += new_samples * args.seq_length
        args.gigaflos_no_embeds += (6 * new_samples * args.seq_length * get_parameters_in_billions(model, exclude_embeddings=True))

        # Logging.
        if args.deepspeed:
            loss_scale = model[0].optimizer.cur_scale
        else:
            loss_scale = optimizer.get_loss_scale().item()
        params_norm = None
        if args.log_params_norm:
            params_norm = calc_params_l2_norm(model)
        report_memory_flag = training_log(loss_dict, total_loss_dict,
                                          optimizer.param_groups[0]['lr'],
                                          iteration, loss_scale,
                                          report_memory_flag, skipped_iter,
                                          grad_norm, params_norm, num_zeros_in_grad,
                                          model)

        # Autoresume
        if args.adlr_autoresume and \
           (iteration % args.adlr_autoresume_interval == 0):
            check_adlr_autoresume_termination(iteration, model, optimizer,
                                              lr_scheduler)

        # Evaluation
        if args.eval_interval and iteration % args.eval_interval == 0 and \
           args.do_valid:
            prefix = 'iteration {}'.format(iteration)
            names = args.valid_weighted_split_names
            names = names if names is not None else ['valid'] * len(valid_data_iterator)
            for iterator, name in zip(valid_data_iterator, names):
                evaluate_and_print_results(prefix, forward_step_func,
                                           iterator, model,
                                           iteration, False, data_group_name=name)

        # Checkpointing
        saved_checkpoint = False
        if args.save and args.save_interval and \
           iteration % args.save_interval == 0:
            save_checkpoint_and_time(iteration, model, optimizer,
                                     lr_scheduler)
            saved_checkpoint = True

        # Exiting based on duration
        if args.exit_duration_in_mins:
            train_time = (time.time() - _TRAIN_START_TIME) / 60.0
            done_cuda = torch.cuda.IntTensor(
                [train_time > args.exit_duration_in_mins])
            torch.distributed.all_reduce(
                done_cuda, op=torch.distributed.ReduceOp.MAX)
            done = done_cuda.item()
            if done:
                if not saved_checkpoint:
                    save_checkpoint_and_time(iteration, model, optimizer,
                                             lr_scheduler)
                print_datetime('exiting program after {} minutes'.format(train_time))
                sys.exit()

        # Exiting based on iterations
        if args.exit_interval and iteration % args.exit_interval == 0:
            if not saved_checkpoint:
                save_checkpoint_and_time(iteration, model, optimizer,
                                         lr_scheduler)
            torch.distributed.barrier()
            print_datetime('exiting program at iteration {}'.format(iteration))
            sys.exit()

    return iteration


def evaluate(forward_step_func, data_iterator, model, verbose=False):
    """Evaluation."""
    args = get_args()

    # Turn on evaluation mode which disables dropout.
    for model_module in model:
        model_module.eval()

    if args.curriculum_learning and \
        args.pipeline_model_parallel_size >= 1:
        # When curriculum learning is used with pipeline parallelism, we need
        # this logic to ensure that the eval data is not truncated. If there
        # is a seqlen change due to that, we need to call
        # reset_activation_shape() to reset some buffers in deepspeed pipeline
        # engine.
        if args.curriculum_seqlen < args.seq_length:
            args.curriculum_seqlen = args.seq_length
            model[0].reset_activation_shape()

    total_loss_dict = {}

    with torch.no_grad():
        iteration = 0
        while iteration < args.eval_iters:
            iteration += 1
            if verbose and iteration % args.log_interval == 0:
                print_rank_0('Evaluating iter {}/{}'.format(iteration,
                                                            args.eval_iters))

            if mpu.get_pipeline_model_parallel_world_size() > 1:
                if args.virtual_pipeline_model_parallel_size is not None:
                    forward_backward_func = forward_backward_pipelining_with_interleaving
                else:
                    forward_backward_func = forward_backward_pipelining_without_interleaving
            else:
                forward_backward_func = forward_backward_no_pipelining

            if args.deepspeed:
                # DeepSpeed uses eval_batch() and already aggregates losses.
                assert isinstance(model, list) and len(model) == 1
                loss = model[0].eval_batch(data_iterator)
                loss_dicts = [{'lm loss' : loss}] * get_num_microbatches()
            else:
                loss_dicts = forward_backward_func(
                    forward_step_func, data_iterator, model, optimizer=None,
                    timers=None, forward_only=True)

            if mpu.is_pipeline_last_stage(ignore_virtual=True):
                # Reduce across processes.
                for loss_dict in loss_dicts:
                    for key in loss_dict:
                        total_loss_dict[key] = total_loss_dict.get(
                            key, torch.cuda.FloatTensor([0.0])) + loss_dict[key]

            args.consumed_valid_samples += mpu.get_data_parallel_world_size() \
                                           * args.micro_batch_size \
                                           * get_num_microbatches()
    # Move model back to the train mode.
    for model_module in model:
        model_module.train()

    for key in total_loss_dict:
        total_loss_dict[key] /= args.eval_iters * get_num_microbatches()

    if args.curriculum_learning and \
        args.pipeline_model_parallel_size >= 1:
        # roll back to actual curriculum seqlen at the end of eval.
        args.curriculum_seqlen = args.curriculum_scheduler.update_difficulty( \
            args.iteration + 1)
        if args.curriculum_seqlen < args.seq_length:
            model[0].reset_activation_shape()

    return total_loss_dict

def evaluate_and_print_results(prefix, forward_step_func,
                               data_iterator, model,
                               iteration, verbose=False, **kwargs):
    """Helper function to evaluate and dump results on screen."""


    args = get_args()
    writer = get_tensorboard_writer()

    ds_name = kwargs.get("data_group_name", None)
    # print corresponding dataset name (used for multiple validation datasets)
    tf_plot_prefix = f"lm-loss-validation/{ds_name}" if ds_name else "lm-loss-validation"

    total_loss_dict = evaluate(forward_step_func, data_iterator, model, verbose)
    string = '{} loss at {} | '.format(ds_name, prefix) if ds_name is not None\
        else 'validation loss at {} | '.format(prefix)
    for key in total_loss_dict:
        string += '{} value: {:.6E} | '.format(key, total_loss_dict[key].item())
        ppl = math.exp(min(20, total_loss_dict[key].item()))
        string += '{} PPL: {:.6E} | '.format(key, ppl)
        if writer and is_last_rank():
            writer.add_scalar(f'{tf_plot_prefix}/{key} validation',
                              total_loss_dict[key].item(),
                              iteration)
            writer.add_scalar(f'{tf_plot_prefix}/{key} validation vs samples',
                              total_loss_dict[key].item(),
                              args.consumed_train_samples)
            writer.add_scalar(f'{tf_plot_prefix}/{key} validation vs tokens',
                              total_loss_dict[key].item(),
                              args.consumed_train_tokens)
            writer.add_scalar(f'{tf_plot_prefix}/{key} validation vs gigaflos (without embeddings)',
                              total_loss_dict[key].item(),
                              args.gigaflos_no_embeds)
            if args.log_validation_ppl_to_tensorboard:
                writer.add_scalar(f'{tf_plot_prefix}/{key} validation ppl', ppl,
                                  iteration)
                writer.add_scalar(f'{tf_plot_prefix}/{key} validation ppl vs samples',
                                  ppl, args.consumed_train_samples)
                writer.add_scalar(f'{tf_plot_prefix}/{key} validation ppl vs tokens',
                                  ppl, args.consumed_train_tokens)
                writer.add_scalar(f'{tf_plot_prefix}/{key} validation ppl vs gigaflos (without embeddings)',
                                  ppl, args.gigaflos_no_embeds)

    length = len(string) + 1
    print_rank_last('-' * length)
    print_rank_last(string)
    print_rank_last('-' * length)


def cyclic_iter(iter):
    while True:
        for x in iter:
            yield x

def build_train_valid_test_data_iterators(
        build_train_valid_test_datasets_provider):
    """XXX"""
    args = get_args()

    (train_dataloader, valid_dataloaders, test_dataloaders) = (None, None, None)

    print_rank_0('> building train, validation, and test datasets ...')

    # Backward compatibility, assume fixed batch size.
    if args.iteration > 0 and args.consumed_train_samples == 0:
        assert args.train_samples is None, \
            'only backward compatiblity support for iteration-based training'
        args.consumed_train_samples = args.iteration * args.global_batch_size
    # it's possible that train was run, but not eval and it's valid if
    # args.consumed_valid_samples == 0
    # TODO: eval_interval could have changed between runs, so this might still be wrong
    if args.iteration // args.eval_interval > 0 and args.consumed_valid_samples == 0:
        assert args.train_samples is None, \
            'only backward compatiblity support for iteration-based training'
        args.consumed_valid_samples = (args.iteration // args.eval_interval) * \
            args.eval_iters * args.global_batch_size

    # Data loader only on rank 0 of each model parallel group.
    if mpu.get_tensor_model_parallel_rank() == 0:
        # Number of train/valid/test samples.
        if args.train_samples:
            train_samples = args.train_samples
        else:
            train_samples = args.train_iters * args.global_batch_size
        eval_iters = (args.train_iters // args.eval_interval + 1) * \
                     args.eval_iters
        test_iters = args.eval_iters
        train_val_test_num_samples = [train_samples,
                                      eval_iters * args.global_batch_size,
                                      test_iters * args.global_batch_size]
        print_rank_0(' > datasets target sizes (minimum size):')
        print_rank_0('    train:      {}'.format(train_val_test_num_samples[0]))
        print_rank_0('    validation: {}'.format(train_val_test_num_samples[1]))
        print_rank_0('    test:       {}'.format(train_val_test_num_samples[2]))

        # Build the datasets.
        train_ds, valid_ds, test_ds = build_train_valid_test_datasets_provider(train_val_test_num_samples)

        # if dataloading option is not 2 convert to list to allow
        # same interface for multiple data groups
        # for validation and testing in option 2
        if type(train_ds) != list and train_ds is not None:
            train_ds = [train_ds]
        if type(valid_ds) != list and valid_ds is not None:
            valid_ds = [valid_ds]
        if type(test_ds) != list and test_ds is not None:
            test_ds = [test_ds]

        # Build dataloders.
        assert len(train_ds) == 1, "only one training dataset group is allowed"

        # train_dataloader is a single item while valid_dataloaders
        # and test_dataloaders are arrays
        train_dataloader = build_pretraining_data_loader(
            train_ds[0], args.consumed_train_samples)

        # We collapse None and empty list as both should mean we don't run validation
        # args.consumed_valid_samples accumulates the sum of valid steps for every dataset, which are all equal
        valid_dataloaders = [build_pretraining_data_loader(d, args.consumed_valid_samples // len(valid_ds))
                            for d in valid_ds] \
                            if valid_ds is not None else []
        # We collapse None and empty list as both should mean we don't run test
        test_dataloaders = [build_pretraining_data_loader(d, 0) for d in test_ds] \
                            if test_ds is not None else []

        # Flags to know if we need to do training/validation/testing.
        do_train = train_dataloader is not None and args.train_iters > 0 and not args.eval_only

        # Need to broadcast num_tokens and num_type_tokens.
        flags = torch.cuda.LongTensor([
            int(do_train),
            len(valid_dataloaders) if args.eval_iters > 0 else 0, # eval_iters == 0 is equivalent to having no validation
            len(test_dataloaders) if args.eval_iters > 0 else 0, # eval_iters == 0 is equivalent to having no test
        ])
    else:
        flags = torch.cuda.LongTensor([0, 0, 0])

    # Broadcast num tokens.
    torch.distributed.broadcast(flags,
                                mpu.get_tensor_model_parallel_src_rank(),
                                group=mpu.get_tensor_model_parallel_group())
    args.do_train = flags[0].item()
    num_valid_ds = flags[1].item()
    num_test_ds = flags[2].item()
    assert num_test_ds >= 0
    assert num_valid_ds >= 0
    args.do_valid = num_valid_ds > 0
    args.do_test = num_test_ds > 0

    # Build iterators.
    dl_type = args.dataloader_type
    assert dl_type in ['single', 'cyclic']

    if train_dataloader is not None:
        train_data_iterator = iter(train_dataloader) if dl_type == 'single' \
                              else iter(cyclic_iter(train_dataloader))
    else:
        train_data_iterator = None

    if valid_dataloaders is not None:
        valid_data_iterators = [iter(vdl) if dl_type == 'single' \
                              else iter(cyclic_iter(valid_dataloaders))
                                 for vdl in valid_dataloaders]
    else:
        valid_data_iterators = [None] * num_valid_ds

    if test_dataloaders is not None:
        test_data_iterators = [iter(tdl) if dl_type == 'single' \
                             else iter(cyclic_iter(test_dataloaders))
                            for tdl in test_dataloaders]
    else:
        test_data_iterators = [None] * num_test_ds

    return train_data_iterator, valid_data_iterators, test_data_iterators<|MERGE_RESOLUTION|>--- conflicted
+++ resolved
@@ -771,10 +771,6 @@
         print("Number of parameters: [tensor rank - pipeline rank] w/ and w/o embeddings:")
     torch.distributed.barrier()
     if mpu.get_data_parallel_rank() == 0:
-<<<<<<< HEAD
-        print(f"Number of parameters: {get_parameters_in_billions(model)} billion")
-        print(f"Number of parameters without embeddings: {get_parameters_in_billions(model, exclude_embeddings=True)} billion")
-=======
         tp_rank = mpu.get_tensor_model_parallel_rank()
         pp_rank = mpu.get_pipeline_model_parallel_rank()
         preamble = f"[{tp_rank:0>3d}-{pp_rank:0>3d}]"
@@ -782,7 +778,6 @@
         torch.distributed.barrier()
     else:
         torch.distributed.barrier()
->>>>>>> 16e411e2
 
     # Write args to tensorboard
     write_args_to_tensorboard()
