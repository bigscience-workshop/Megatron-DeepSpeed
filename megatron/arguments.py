--- conflicted
+++ resolved
@@ -544,15 +544,12 @@
                        help='Use Torch Adam as optimizer on CPU.')
     group.add_argument('--codecarbon-dir', type=str, default=None,
                        help='Write CodeCarbon logs to this directory.')
-<<<<<<< HEAD
     group.add_argument('--eval-only', type=bool, required=False,
                        help='If set to True, no train step will be performed.'
                        'and only the evaluation on the `valid` and `test` sets '
                        'will be performed' )
-=======
     group.add_argument('--skip-train-iteration-range', type=str, nargs='+', default=None,
                        help='Iteration ranges to skip. The values are one or more dash-separated ranges. e.g., 101-200 251-300.')
->>>>>>> 4989bcde
 
     return parser
 
