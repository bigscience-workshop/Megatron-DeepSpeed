# coding=utf-8
# Copyright (c) 2020, NVIDIA CORPORATION.  All rights reserved.
#
# Licensed under the Apache License, Version 2.0 (the "License");
# you may not use this file except in compliance with the License.
# You may obtain a copy of the License at
#
#     http://www.apache.org/licenses/LICENSE-2.0
#
# Unless required by applicable law or agreed to in writing, software
# distributed under the License is distributed on an "AS IS" BASIS,
# WITHOUT WARRANTIES OR CONDITIONS OF ANY KIND, either express or implied.
# See the License for the specific language governing permissions and
# limitations under the License.

"""Megatron arguments."""

import argparse
import collections
import os
import re
import time

import torch
import deepspeed

from megatron.enums import PositionEmbeddingType
import megatron
from megatron.logging import log_levels


def parse_args(extra_args_provider=None, defaults={},
               ignore_unknown_args=False):
    """Parse all arguments."""
    parser = argparse.ArgumentParser(description='Megatron-LM Arguments',
                                     allow_abbrev=False)

    # Standard arguments.
    parser = _add_network_size_args(parser)
    parser = _add_regularization_args(parser)
    parser = _add_training_args(parser)
    parser = _add_initialization_args(parser)
    parser = _add_learning_rate_args(parser)
    parser = _add_checkpointing_args(parser)
    parser = _add_mixed_precision_args(parser)
    parser = _add_distributed_args(parser)
    parser = _add_validation_args(parser)
    parser = _add_data_args(parser)
    parser = _add_autoresume_args(parser)
    parser = _add_biencoder_args(parser)
    parser = _add_vit_args(parser)
    parser = _add_logging_args(parser)
    parser = _add_zero_args(parser)
    parser = _add_memoryopt_args(parser)
    parser = _add_activation_checkpoint_args(parser)

    # Custom arguments.
    if extra_args_provider is not None:
        parser = extra_args_provider(parser)

    parser = deepspeed.add_config_arguments(parser)

    # Parse.
    if ignore_unknown_args:
        args, _ = parser.parse_known_args()
    else:
        args = parser.parse_args()

    # Distributed args.
    args.rank = int(os.getenv('RANK', '0'))
    args.world_size = int(os.getenv("WORLD_SIZE", '1'))
    # Tensor model parallel size.
    args.tensor_model_parallel_size = min(
        args.tensor_model_parallel_size, args.world_size)
    assert args.world_size % args.tensor_model_parallel_size == 0, 'world size'\
        ' ({}) is not divisible by tensor model parallel size ({})'.format(
            args.world_size, args.tensor_model_parallel_size)
    # Pipeline model parallel size.
    args.pipeline_model_parallel_size = min(
        args.pipeline_model_parallel_size,
        (args.world_size // args.tensor_model_parallel_size))
    # Checks.
    model_parallel_size = args.pipeline_model_parallel_size * \
                          args.tensor_model_parallel_size
    assert args.world_size % model_parallel_size == 0, 'world size is not'\
        ' divisible by tensor parallel size ({}) times pipeline parallel ' \
        'size ({})'.format(args.world_size, args.tensor_model_parallel_size,
                           args.pipeline_model_parallel_size)
    args.data_parallel_size = args.world_size // model_parallel_size
    if args.rank == 0:
        print('using world size: {}, data-parallel-size: {}, '
              'tensor-model-parallel size: {}, '
              'pipeline-model-parallel size: {} '.format(
                  args.world_size, args.data_parallel_size,
                  args.tensor_model_parallel_size,
                  args.pipeline_model_parallel_size), flush=True)

    # --data-path and --train-weighted-splits-paths
    message = "Data loading Mode 1: --data-path and --split "\
            "and Mode 2: --(train|valid|test)-weighted-split-paths"\
            "are mutually exclusive i.e. cannot be set together."

    if args.data_path:
        assert args.train_weighted_split_paths is None, message
        setattr(args, "valid_weighted_split_names", None)
        setattr(args, "valid_weighted_split_weights", None)
        setattr(args, "valid_weighted_split_splits", None)

        setattr(args, "test_weighted_split_names", None)
        setattr(args, "test_weighted_split_weights", None)
        setattr(args, "test_weighted_split_splits", None)

        # args.split default value in the args is None it is set here in order
        # to check that it does not to overlap with the 2nd mode of data loading
        if args.split is None:
            args.split = "969, 30, 1"

    if args.train_weighted_split_paths or args.valid_weighted_split_paths or \
                args.test_weighted_split_paths:
        assert args.data_path is None and args.split is None, message



    # Deprecated arguments
    assert args.batch_size is None, '--batch-size argument is no longer ' \
        'valid, use --micro-batch-size instead'
    del args.batch_size
    assert args.warmup is None, '--warmup argument is no longer valid, use ' \
        '--lr-warmup-fraction instead'
    del args.warmup
    assert args.model_parallel_size is None, '--model-parallel-size is no ' \
        'longer valid, use --tensor-model-parallel-size instead'
    del args.model_parallel_size

    # Set input defaults.
    for key in defaults:
        # For default to be valid, it should not be provided in the
        # arguments that are passed to the program. We check this by
        # ensuring the arg is set to None.
        if getattr(args, key) is not None:
            if args.rank == 0:
                print('WARNING: overriding default arguments for {key}:{v} \
                       with {key}:{v2}'.format(key=key, v=defaults[key],
                                               v2=getattr(args, key)),
                                               flush=True)
        else:
            setattr(args, key, defaults[key])

    # Batch size.
    assert args.micro_batch_size is not None
    assert args.micro_batch_size > 0
    if args.global_batch_size is None:
        args.global_batch_size = args.micro_batch_size * args.data_parallel_size
        if args.rank == 0:
            print('setting global batch size to {}'.format(
                args.global_batch_size), flush=True)
    assert args.global_batch_size > 0
    if args.num_layers_per_virtual_pipeline_stage is not None:
        assert args.pipeline_model_parallel_size > 2, \
            'pipeline-model-parallel size should be greater than 2 with ' \
            'interleaved schedule'
        assert args.num_layers % args.num_layers_per_virtual_pipeline_stage == 0, \
            'number of layers is not divisible by number of layers per virtual ' \
            'pipeline stage'
        args.virtual_pipeline_model_parallel_size = \
            (args.num_layers // args.pipeline_model_parallel_size) // \
            args.num_layers_per_virtual_pipeline_stage
    else:
        args.virtual_pipeline_model_parallel_size = None

    # Parameters dtype.
    args.params_dtype = torch.float
    if args.fp16:
        assert not args.bf16
        args.params_dtype = torch.half
    if args.bf16:
        assert not args.fp16
        args.params_dtype = torch.bfloat16
        # bfloat16 requires gradient accumulation and all-reduce to
        # be done in fp32.
        if not args.accumulate_allreduce_grads_in_fp32:
            args.accumulate_allreduce_grads_in_fp32 = True
            if args.rank == 0:
                print('accumulate and all-reduce gradients in fp32 for '
                      'bfloat16 data type.', flush=True)

    if args.rank == 0:
        print('using {} for parameters ...'.format(args.params_dtype),
              flush=True)

    # If we do accumulation and all-reduces in fp32, we need to have
    # local DDP and we should set the use-contiguous-buffers-in-ddp.
    if args.accumulate_allreduce_grads_in_fp32:
        assert args.DDP_impl == 'local'
        args.use_contiguous_buffers_in_ddp = True

    if args.dataloader_type is None:
        args.dataloader_type = 'single'

    # Consumed tokens.
    args.consumed_train_samples = 0
    args.consumed_valid_samples = 0
    args.consumed_train_tokens = 0
    args.gigaflos_no_embeds = 0

    # Iteration-based training.
    if args.train_iters:
        # If we use iteration-based training, make sure the
        # sample-based options are off.
        assert args.train_samples is None, \
            'expected iteration-based training'
        assert args.lr_decay_samples is None, \
            'expected iteration-based learning rate decay'
        assert args.lr_warmup_samples == 0, \
            'expected iteration-based learning rate warmup'
        assert args.rampup_batch_size is None, \
            'expected no batch-size rampup for iteration-based training'
        if args.lr_warmup_fraction is not None:
            assert args.lr_warmup_iters == 0, \
                'can only specify one of lr-warmup-fraction and lr-warmup-iters'

    # Sample-based training.
    if args.train_samples:
        # If we use sample-based training, make sure the
        # iteration-based options are off.
        assert args.train_iters is None, \
            'expected sample-based training'
        assert args.lr_decay_iters is None, \
            'expected sample-based learning rate decay'
        assert args.lr_warmup_iters == 0, \
            'expected sample-based learnig rate warmup'
        if args.lr_warmup_fraction is not None:
            assert args.lr_warmup_samples == 0, \
                'can only specify one of lr-warmup-fraction ' \
                'and lr-warmup-samples'

    # Check required arguments.
    required_args = ['num_layers', 'hidden_size', 'num_attention_heads']
    for req_arg in required_args:
        _check_arg_is_not_none(args, req_arg)

    # Checks.
    if args.ffn_hidden_size is None:
        args.ffn_hidden_size = 4 * args.hidden_size

    if args.kv_channels is None:
        assert args.hidden_size % args.num_attention_heads == 0
        args.kv_channels = args.hidden_size // args.num_attention_heads

    if args.seq_length is not None:
        assert args.encoder_seq_length is None
        args.encoder_seq_length = args.seq_length
    else:
        assert args.encoder_seq_length is not None
        args.seq_length = args.encoder_seq_length

    if args.position_embedding_type == PositionEmbeddingType.absolute or args.position_embedding_type == PositionEmbeddingType.alibi:
        assert args.max_position_embeddings is not None
        if args.seq_length is not None:
            assert args.max_position_embeddings >= args.seq_length
        if args.decoder_seq_length is not None:
            assert args.max_position_embeddings >= args.decoder_seq_length
    else:
        assert args.max_position_embeddings is None

    if args.lr is not None:
        assert args.min_lr <= args.lr
    if args.save is not None:
        assert args.save_interval is not None
    # Mixed precision checks.
    if args.fp16_lm_cross_entropy:
        assert args.fp16, 'lm cross entropy in fp16 only support in fp16 mode.'
    if args.fp32_residual_connection:
        assert args.fp16 or args.bf16, \
            'residual connection in fp32 only supported when using fp16 or bf16.'
    # Activation checkpointing.
    if args.distribute_checkpointed_activations:
        assert args.checkpoint_activations, \
            'for distribute-checkpointed-activations to work you '\
            'need to enable checkpoint-activations'

    args.curriculum_learning = False

    # Activation function
    if args.glu_activation is not None and args.bias_gelu_fusion:
        raise ValueError("if glu-activation is used, please set --no-bias-gelu-fusion")

    # Skip train iterations
    if args.skip_train_iteration_range is not None:
        args.skip_train_iteration_range = [
            list(map(int, range_.split("-"))) for range_ in args.skip_train_iteration_range
        ]
        args.skip_train_iteration_range.sort()
        skip_train_iteration_range = collections.deque()
        for range_ in args.skip_train_iteration_range:
            if len(range_) == 2:
                start, end = range_
                assert end >= start, \
                "end of skip range cannot be smaller than start of skip range"
                # merge overlapping intervals (e.g. 1-5 2-6 -> 1-6)
                if not skip_train_iteration_range:
                    skip_train_iteration_range.append([start, end])
                elif skip_train_iteration_range[-1][1] >= start:
                    skip_train_iteration_range[-1][1] = max(end, skip_train_iteration_range[-1][1])
                else:
                    skip_train_iteration_range.append([start, end])
            else:
                raise ValueError(
                    "skip train iterations should be specified as two numbers, i.e. start-end"
                )
        args.skip_train_iteration_range = skip_train_iteration_range

    if args.use_bnb_optimizer:
        try:
            import bitsandbytes as bnb
        except ModuleNotFoundError:
            raise ModuleNotFoundError("Please install bitsandbytes from https://github.com/facebookresearch/bitsandbytes.")

    _print_args(args)
    return args


def _print_args(args):
    """Print arguments."""
    if args.rank == 0:
        print('------------------------ arguments ------------------------',
              flush=True)
        str_list = []
        for arg in vars(args):
            dots = '.' * (48 - len(arg))
            str_list.append('  {} {} {}'.format(arg, dots, getattr(args, arg)))

        if args.log_path is not None:
            with open(os.path.join(args.log_path,f'args_{time.strftime("%Y-%m-%dT%H:%M:%S")}.txt'), 'w') as f:
                for arg in sorted(str_list, key=lambda x: x.lower()):
                    f.write(arg+"\n")
                    print(arg, flush=True)
        else:
            for arg in sorted(str_list, key=lambda x: x.lower()):
                print(arg, flush=True)
        print('-------------------- end of arguments ---------------------',
              flush=True)


def _check_arg_is_not_none(args, arg):
    assert getattr(args, arg) is not None, '{} argument is None'.format(arg)


def _add_network_size_args(parser):
    group = parser.add_argument_group(title='network size')

    group.add_argument('--num-layers', type=int, default=None,
                       help='Number of transformer layers.')
    group.add_argument('--hidden-size', type=int, default=None,
                       help='Tansformer hidden size.')
    group.add_argument('--ffn-hidden-size', type=int, default=None,
                       help='Transformer Feed-Forward Network hidden size. '
                       'This is set to 4*hidden-size if not provided')
    group.add_argument('--num-attention-heads', type=int, default=None,
                       help='Number of transformer attention heads.')
    group.add_argument('--kv-channels', type=int, default=None,
                       help='Projection weights dimension in multi-head '
                       'attention. This is set to '
                       '   args.hidden_size // args.num_attention_heads '
                       'if not provided.')
    group.add_argument('--max-position-embeddings', type=int, default=None,
                       help='Maximum number of position embeddings to use. '
                       'This is the size of position embedding.')
    group.add_argument('--make-vocab-size-divisible-by', type=int, default=128,
                       help='Pad the vocab size to be divisible by this value.'
                       'This is added for computational efficieny reasons.')
    group.add_argument('--pad-vocab-size-to', type=int, default=None,
                       help='Pad the vocab size to this value.'
                       'This value must be greater than the initial size of the tokenizer'
                       ', needs to be divisible by TP size and `make-vocab-size-divisible-by`.')
    group.add_argument('--layernorm-epsilon', type=float, default=1e-5,
                       help='Layer norm epsilon.')
    group.add_argument('--apply-residual-connection-post-layernorm',
                       action='store_true',
                       help='If set, use original BERT residula connection '
                       'ordering.')
    group.add_argument('--embed-layernorm', action='store_true',
                       help='use layernorm for embedding')
    group.add_argument('--openai-gelu', action='store_true',
                       help='Use OpenAIs GeLU implementation. This option'
                       'should not be used unless for backward compatibility'
                       'reasons.')
    group.add_argument('--onnx-safe', type=bool, required=False,
                       help='Use workarounds for known problems with '
                       'Torch ONNX exporter')
    group.add_argument('--bert-no-binary-head', action='store_false',
                       help='Disable BERT binary head.',
                       dest='bert_binary_head')
    group.add_argument('--position-embedding-type', type=lambda x: PositionEmbeddingType[x],
                       choices=list(PositionEmbeddingType),
                       default=PositionEmbeddingType.absolute,
                       help='Define position embedding type ("absolute" | "rotary" | "alibi"). "absolute" by default.'
                       )
    group.add_argument('--glu-activation', type=str,
                       choices=megatron.model.glu_activations.GLU_ACTIVATIONS.keys(),
                       help='GLU activations to use.'
                       )

    group.add_argument('--kill-switch-path', type=str,
                       help='path to look for a kill switch, which if found will automatically exit the program'
                       )


    group.add_argument('--log-level', type=str, choices=list(log_levels.keys()),
                       help="Logger log level to use on the main process. Possible choices are the log levels as strings: 'debug', "
                       "'info', 'warning', 'error' and 'critical', plus a 'passive' level which doesn't set anything and lets the "
                       "application set the level."
                       )
    group.add_argument('--log-level-replica', type=str, choices=list(log_levels.keys()),
                       help="Logger log level to use on replicas. Same choices as ``log_level``"
                       )
    return parser


def _add_logging_args(parser):
    group = parser.add_argument_group(title='logging')

    group.add_argument('--log-params-norm', action='store_true',
                       help='If set, calculate and log parameters norm.')
    group.add_argument('--log-num-zeros-in-grad', action='store_true',
                       help='If set, calculate and log the number of zeros in gradient.')
    group.add_argument('--tensorboard-log-interval', type=int, default=1,
                       help='Report to tensorboard interval.')
    group.add_argument('--tensorboard-queue-size', type=int, default=1000,
                       help='Size of the tensorboard queue for pending events '
                       'and summaries before one of the ‘add’ calls forces a '
                       'flush to disk.')
    group.add_argument('--log-timers-to-tensorboard', action='store_true',
                       help='If set, write timers to tensorboard.')
    group.add_argument('--log-batch-size-to-tensorboard', action='store_true',
                       help='If set, write batch-size to tensorboard.')
    group.add_argument('--no-log-learnig-rate-to-tensorboard',
                       action='store_false',
                       help='Disable learning rate logging to tensorboard.',
                       dest='log_learning_rate_to_tensorboard')
    group.add_argument('--no-log-loss-scale-to-tensorboard',
                       action='store_false',
                       help='Disable loss-scale logging to tensorboard.',
                       dest='log_loss_scale_to_tensorboard')
    group.add_argument('--log-validation-ppl-to-tensorboard',
                       action='store_true',
                       help='If set, write validation perplexity to '
                       'tensorboard.')

    return parser


def _add_regularization_args(parser):
    group = parser.add_argument_group(title='regularization')

    group.add_argument('--attention-dropout', type=float, default=0.1,
                       help='Post attention dropout probability.')
    group.add_argument('--hidden-dropout', type=float, default=0.1,
                       help='Dropout probability for hidden state transformer.')
    group.add_argument('--weight-decay', type=float, default=0.01,
                       help='Weight decay coefficient for L2 regularization.')
    group.add_argument('--clip-grad', type=float, default=1.0,
                       help='Gradient clipping based on global L2 norm.')
    group.add_argument('--adam-beta1', type=float, default=0.9,
                       help='First coefficient for computing running averages '
                       'of gradient and its square')
    group.add_argument('--adam-beta2', type=float, default=0.999,
                       help='Second coefficient for computing running averages '
                       'of gradient and its square')
    group.add_argument('--adam-eps', type=float, default=1e-08,
                       help='Term added to the denominator to improve'
                       'numerical stability')
    group.add_argument('--sgd-momentum', type=float, default=0.9,
                       help='Momentum factor for sgd')

    return parser


def _add_training_args(parser):
    group = parser.add_argument_group(title='training')

    group.add_argument('--micro-batch-size', type=int, default=None,
                       help='Batch size per model instance (local batch size). '
                       'Global batch size is local batch size times data '
                       'parallel size times number of micro batches.')
    group.add_argument('--batch-size', type=int, default=None,
                       help='Old batch size parameter, do not use. '
                       'Use --micro-batch-size instead')
    group.add_argument('--global-batch-size', type=int, default=None,
                       help='Training batch size. If set, it should be a '
                       'multiple of micro-batch-size times data-parallel-size. '
                       'If this value is None, then '
                       'use micro-batch-size * data-parallel-size as the '
                       'global batch size. This choice will result in 1 for '
                       'number of micro-batches.')
    group.add_argument('--rampup-batch-size', nargs='*', default=None,
                       help='Batch size ramp up with the following values:'
                       '  --rampup-batch-size <start batch size> '
                       '                      <batch size increment> '
                       '                      <ramp-up samples> '
                       'For example: '
                       '   --rampup-batch-size 16 8 300000 '
                       '   --global-batch-size 1024 '
                       'will start with global batch size 16 and over '
                       ' (1024 - 16) / 8 = 126 intervals will increase '
                       'the batch size linearly to 1024. In each interval '
                       'we will use approximately 300000 / 126 = 2380 samples.')
    group.add_argument('--checkpoint-activations', action='store_true',
                       help='Checkpoint activation to allow for training '
                       'with larger models, sequences, and batch sizes.')
    group.add_argument('--distribute-checkpointed-activations',
                       action='store_true',
                       help='If set, distribute checkpointed activations '
                       'across model parallel group.')
    group.add_argument('--checkpoint-num-layers', type=int, default=1,
                       help='chunk size (number of layers) for checkpointing.')
    group.add_argument('--train-iters', type=int, default=None,
                       help='Total number of iterations to train over all '
                       'training runs. Note that either train-iters or '
                       'train-samples should be provided.')
    group.add_argument('--train-samples', type=int, default=None,
                       help='Total number of samples to train over all '
                       'training runs. Note that either train-iters or '
                       'train-samples should be provided.')
    group.add_argument('--train-tokens', type=int, default=None,
                       help='Total number of tokens to train over all '
                       'training runs.')
    group.add_argument('--log-interval', type=int, default=100,
                       help='Report loss and timing interval.')
    group.add_argument('--exit-interval', type=int, default=None,
                       help='Exit the program after the iteration is divisible '
                       'by this value.')
    group.add_argument('--exit-duration-in-mins', type=int, default=None,
                       help='Exit the program after this many minutes.')
    group.add_argument('--tensorboard-dir', type=str, default=None,
                       help='Write TensorBoard logs to this directory.')
    group.add_argument('--no-masked-softmax-fusion',
                       action='store_false',
                       help='Disable fusion of query_key_value scaling, '
                       'masking, and softmax.',
                       dest='masked_softmax_fusion')
    group.add_argument('--no-bias-gelu-fusion', action='store_false',
                       help='Disable bias and gelu fusion.',
                       dest='bias_gelu_fusion')
    group.add_argument('--no-bias-dropout-fusion', action='store_false',
                       help='Disable bias and dropout fusion.',
                       dest='bias_dropout_fusion')
    group.add_argument('--optimizer', type=str, default='adam',
                       choices=['adam', 'sgd'],
                       help='Optimizer function')
    group.add_argument('--use-bnb-optimizer', action='store_true',
                       help='Use bitsandbytes optimizer for efficient training,'
                       'please refer https://github.com/facebookresearch/bitsandbytes.',
                       dest='use_bnb_optimizer')
    group.add_argument('--dataloader-type', type=str, default=None,
                       choices=['single', 'cyclic'],
                       help='Single pass vs multiple pass data loader')
    group.add_argument('--cpu-optimizer', action='store_true',
                       help='Run optimizer on CPU')
    group.add_argument('--cpu_torch_adam', action='store_true',
                       help='Use Torch Adam as optimizer on CPU.')
    group.add_argument('--codecarbon-dir', type=str, default=None,
                       help='Write CodeCarbon logs to this directory.')
    group.add_argument('--eval-only', type=bool, required=False,
                       help='If set to True, no train step will be performed.'
                       'and only the evaluation on the `valid` and `test` sets '
                       'will be performed' )
    group.add_argument('--skip-train-iteration-range', type=str, nargs='+', default=None,
                       help='Iteration ranges to skip. The values are one or more dash-separated ranges. e.g., 101-200 251-300.')
<<<<<<< HEAD
    group.add_argument('--inference', action='store_true',
                       help='Very basic inference mode: not allocating optim/lr - requires ZERO_STAGE=0')
=======
    group.add_argument('--abort-on-unmet-fused-kernel-constraints', action='store_true',
                       help="If set to True, the program will abort if the constraints for loading a fused kernel aren't met")
    group.add_argument('--pp-partition-method', type=str, default=None,
                       help="Use to override the pipeline stages partitioning method. e.g., 'type:transformer|embedding'")
>>>>>>> affff3d2

    return parser


def _add_initialization_args(parser):
    group = parser.add_argument_group(title='initialization')

    group.add_argument('--seed', type=int, default=1234,
                       help='Random seed used for python, numpy, '
                       'pytorch, and cuda.')
    group.add_argument('--init-method-std', type=float, default=0.02,
                       help='Standard deviation of the zero mean normal '
                       'distribution used for weight initialization.')
    group.add_argument('--init-method-xavier-uniform', action='store_true',
                       help='Enable Xavier uniform parameter initialization')

    return parser


def _add_learning_rate_args(parser):
    group = parser.add_argument_group(title='learning rate')

    group.add_argument('--lr', type=float, default=None,
                       help='Initial learning rate. Depending on decay style '
                       'and initial warmup, the learing rate at each '
                       'iteration would be different.')
    group.add_argument('--lr-decay-style', type=str, default='linear',
                       choices=['constant', 'linear', 'cosine'],
                       help='Learning rate decay function.')
    group.add_argument('--lr-decay-iters', type=int, default=None,
                       help='number of iterations to decay learning rate over,'
                       ' If None defaults to `--train-iters`')
    group.add_argument('--lr-decay-samples', type=int, default=None,
                       help='number of samples to decay learning rate over,'
                       ' If None defaults to `--train-samples`')
    group.add_argument('--lr-decay-tokens', type=int, default=None,
                       help='number of tokens to decay learning rate over,'
                       ' If not None will override iter/sample-based decay')
    group.add_argument('--lr-warmup-fraction', type=float, default=None,
                       help='fraction of lr-warmup-(iters/samples) to use '
                       'for warmup (as a float)')
    group.add_argument('--lr-warmup-iters', type=int, default=0,
                       help='number of iterations to linearly warmup '
                       'learning rate over.')
    group.add_argument('--lr-warmup-samples', type=int, default=0,
                       help='number of samples to linearly warmup '
                       'learning rate over.')
    group.add_argument('--warmup', type=int, default=None,
                       help='Old lr warmup argument, do not use. Use one of the'
                       '--lr-warmup-* arguments above')
    group.add_argument('--min-lr', type=float, default=0.0,
                       help='Minumum value for learning rate. The scheduler'
                       'clip values below this threshold.')
    group.add_argument('--override-lr-scheduler', action='store_true',
                       help='Reset the values of the scheduler (learning rate,'
                       'warmup iterations, minimum learning rate, maximum '
                       'number of iterations, and decay style from input '
                       'arguments and ignore values from checkpoints. Note'
                       'that all the above values will be reset.')
    group.add_argument('--use-checkpoint-lr-scheduler', action='store_true',
                       help='Use checkpoint to set the values of the scheduler '
                       '(learning rate, warmup iterations, minimum learning '
                       'rate, maximum number of iterations, and decay style '
                       'from checkpoint and ignore input arguments.')

    return parser


def _add_checkpointing_args(parser):
    group = parser.add_argument_group(title='checkpointing')

    group.add_argument('--save', type=str, default=None,
                       help='Output directory to save checkpoints to.')
    group.add_argument('--save-interval', type=int, default=None,
                       help='Number of iterations between checkpoint saves.')
    group.add_argument('--no-save-optim', action='store_true', default=None,
                       help='Do not save current optimizer.')
    group.add_argument('--no-save-rng', action='store_true', default=None,
                       help='Do not save current rng state.')
    group.add_argument('--load', type=str, default=None,
                       help='Directory containing a model checkpoint.')
    group.add_argument('--no-load-optim', action='store_true', default=None,
                       help='Do not load optimizer when loading checkpoint.')
    group.add_argument('--no-load-rng', action='store_true', default=None,
                       help='Do not load rng state when loading checkpoint.')
    group.add_argument('--finetune', action='store_true',
                       help='Load model for finetuning. Do not load optimizer '
                       'or rng state from checkpoint and set iteration to 0. '
                       'Assumed when loading a release checkpoint.')

    return parser


def _add_mixed_precision_args(parser):
    group = parser.add_argument_group(title='mixed precision')

    group.add_argument('--fp16', action='store_true',
                       help='Run model in fp16 mode.')
    group.add_argument('--bf16', action='store_true',
                       help='Run model in bfloat16 mode.')
    group.add_argument('--loss-scale', type=float, default=None,
                       help='Static loss scaling, positive power of 2 '
                       'values can improve fp16 convergence. If None, dynamic'
                       'loss scaling is used.')
    group.add_argument('--initial-loss-scale', type=float, default=2**32,
                       help='Initial loss-scale for dynamic loss scaling.')
    group.add_argument('--min-loss-scale', type=float, default=1.0,
                       help='Minimum loss scale for dynamic loss scale.')
    group.add_argument('--loss-scale-window', type=float, default=1000,
                       help='Window over which to raise/lower dynamic scale.')
    group.add_argument('--hysteresis', type=int, default=2,
                       help='hysteresis for dynamic loss scaling')
    group.add_argument('--fp32-residual-connection', action='store_true',
                       help='Move residual connections to fp32.')
    group.add_argument('--no-query-key-layer-scaling', action='store_false',
                       help='Do not scale Q * K^T by 1 / layer-number.',
                       dest='apply_query_key_layer_scaling')
    group.add_argument('--attention-softmax-in-fp32', action='store_true',
                       help='Run attention masking and softmax in fp32. '
                       'This flag is ignored unless '
                       '--no-query-key-layer-scaling is specified.')
    group.add_argument('--accumulate-allreduce-grads-in-fp32',
                       action='store_true',
                       help='Gradient accumulation and all-reduce in fp32.')
    group.add_argument('--fp16-lm-cross-entropy', action='store_true',
                       help='Move the cross entropy unreduced loss calculation'
                       'for lm head to fp16.')

    return parser


def _add_distributed_args(parser):
    group = parser.add_argument_group(title='distributed')

    group.add_argument('--tensor-model-parallel-size', type=int, default=1,
                       help='Degree of tensor model parallelism.')
    group.add_argument('--pipeline-model-parallel-size', type=int, default=1,
                       help='Degree of pipeline model parallelism.')
    group.add_argument('--model-parallel-size', type=int, default=None,
                       help='Old model parallel argument, do not use. Use '
                       '--tensor-model-parallel-size instead.')
    group.add_argument('--num-layers-per-virtual-pipeline-stage', type=int, default=None,
                       help='Number of layers per virtual pipeline stage')
    group.add_argument('--distributed-backend', default='nccl',
                       choices=['nccl', 'gloo'],
                       help='Which backend to use for distributed training.')
    group.add_argument('--DDP-impl', default='local',
                       choices=['local', 'torch'],
                       help='which DistributedDataParallel implementation '
                       'to use.')
    group.add_argument('--use-contiguous-buffers-in-ddp', action='store_true',
                       help='If set, use contiguous buffer in DDP. Note that '
                       'this option only works woth local DDP.' )
    group.add_argument('--no-scatter-gather-tensors-in-pipeline', action='store_false',
                       help='Use scatter/gather to optimize communication of tensors in pipeline',
                       dest='scatter_gather_tensors_in_pipeline')
    group.add_argument('--local_rank', type=int, default=None,
                       help='local rank passed from distributed launcher.')
    group.add_argument('--lazy-mpu-init', type=bool, required=False,
                       help='If set to True, initialize_megatron() '
                       'skips DDP initialization and returns function to '
                       'complete it instead.Also turns on '
                       '--use-cpu-initialization flag. This is for '
                       'external DDP manager.' )
    group.add_argument('--use-cpu-initialization', action='store_true',
                       default=None, help='If set, affine parallel weights '
                       'initialization uses CPU' )
    return parser


def _add_validation_args(parser):
    group = parser.add_argument_group(title='validation')

    group.add_argument('--eval-iters', type=int, default=100,
                       help='Number of iterations to run for evaluation'
                       'validation/test for.')
    group.add_argument('--eval-interval', type=int, default=1000,
                       help='Interval between running evaluation on '
                       'validation set.')

    return parser


def _add_data_args(parser):
    group = parser.add_argument_group(title='data and dataloader')


    # option 1 for data loading  (mutually exclusive with option2)
    group.add_argument('--data-path', nargs='*', default=None,
                       help='Path to the training dataset. Accepted format:'
                       '1) a single data path, 2) multiple datasets in the'
                       'form: dataset1-weight dataset1-path dataset2-weight '
                       'dataset2-path ...')

    group.add_argument('--split', type=str, default=None,
                       help='Comma-separated list of proportions for training,'
                       ' validation, and test split. For example the split '
                       '`90,5,5` will use 90%% of data for training, 5%% for '
                       'validation and 5%% for test.')

    # option 2 for data loading (mutually exclusive with option1)

    # helper class to parse the --xxx-weighted-split-paths
    # note here two args are set: extra valid dataset paths and names
    class parse_data_paths(argparse.Action):
        def __call__(self, parser, args, values, option_string=None):

            if option_string == "--train-weighted-split-paths":
                assert len(values) == 1, 'Only 1 dataset group is allowed to'
                'be passed for the argument --train-weighted-split-paths'

            # make sure string given in the correct format
            err_message = 'Each data group should be input on the following format'
            '"GIVEN_NAME WEIGHT1 START:END PATH1, WEIGHT2 START:END PATH2"'
            'where START < END'
            for v in values:
                # each prefix consists several datasets separated by commas
                prefix = ":".join(v.split(":")[1:]) # remove GIVEN_NAME
                datasets = prefix.split(",")
                # check if each dataset is formatted like `WEIGHT START:END PATH`
                for d in datasets:
                    assert len(d.split()) == 3, err_message
                    start, end = d.split()[1].split(":")
                    assert float(start) < float(end), err_message

            names = [v.split(":")[0] for v in values]

            prefixes = [":".join(v.split(":")[1:]).strip() for v in values]
            weights = [[d.split()[0] for d in p.split(",")] for p in prefixes]
            splits = [[d.split()[1] for d in p.split(",")] for p in prefixes]
            paths = [[d.split()[2] for d in p.split(",")] for p in prefixes]

            # # to keep consistency with Option 1 of data loading (through --data-path)
            # #  paths will contain strings on the following form
            # # "WEIGHTS1 PATH1 WEIGHTS2 PATH2 WEIGHTS3 PATH3" for each dataset group
            # # while data will be parsed in additional arguments below
            # paths_option1_style = []
            # for p, w in zip(paths, weights):
            #   paths_option1_style.append(" ".join([f"{w_i} {p_i}" for p_i, w_i in zip(p,w)]))
            # setattr(args, self.dest, paths_option1_style)
            setattr(args, self.dest, paths)
            setattr(args, self.dest.replace("paths", "weights"), weights)
            setattr(args, self.dest.replace("paths", "splits"), splits)
            setattr(args, self.dest.replace("paths","names"), names)


    group.add_argument('--train-weighted-split-paths', nargs='*', default=None,
                    help='Weights, splits and paths to groups of datasets'
                    'Accepted format: ONE dataset groups could be'
                    'submitted in the following form between double quotes'
                    '"GIVEN_NAME WEIGHT1 START:END PATH1, WEIGHT2 START:END PATH2"'
                    'e.g.: "NAME_ABC: 0.6 0:0.6 A, 0.3 0:1 B, 0.1 0:1 C" '
                    'WEIGHT is used to up and down sample each dataset A,B,C in the group'
                    'START:END indicates the split portion of the dataset',
                    action=parse_data_paths)

    group.add_argument('--valid-weighted-split-paths', nargs='*', default=None,
                    help='Weights, splits and paths to groups of datasets'
                    'Accepted format: one or many dataset groups could be'
                    'submitted in the following form each between double quotes'
                    '"GIVEN_NAME WEIGHT1 START:END PATH1, WEIGHT2 START:END PATH2"'
                    'e.g.: "NAME_ABC: 0.6 0.6:0.8 A, 0.3 0:1 B, 0.1 0:1 C" '
                    '"NAME_CDE: 0.6 0.6:0.8 C, 0.3 0:1 D, 0.1 0:1 E" '
                    'validation will be run on each of those groups independently',
                    action=parse_data_paths)

    group.add_argument('--test-weighted-split-paths', nargs='*', default=None,
                    help='Weights, splits and paths to groups of datasets'
                    'Accepted format: one or many dataset groups could be'
                    'submitted in the following form each between double quotes'
                    '"GIVEN_NAME WEIGHT1 START:END PATH1, WEIGHT2 START:END PATH2"'
                    'e.g.: "NAME_ABC: 0.6 0.6:0.8 A, 0.3 0:1 B, 0.1 0:1 C" '
                    '"NAME_CDE: 0.6 0.6:0.8 C, 0.3 0:1 D, 0.1 0:1 E" '
                    'test will be run on each of those groups independently',
                    action=parse_data_paths)

    class parse_data_paths_path(argparse.Action):
        def __call__(self, parser, args, values, option_string=None):
            expected_option_strings = ["--train-weighted-split-paths-path", "--valid-weighted-split-paths-path", "--test-weighted-split-paths-path"]
            assert option_string in expected_option_strings, f"Expected {option_string} to be in {expected_option_strings}"

            with open(values, "r") as fi:
                lines = fi.readlines()
                assert len(lines) == 1, f"Got multiple lines {len(lines)} instead of 1 expected"
                assert lines[0][-2:] == "\"\n" and lines[0][0] == "\"", f"Invalid input format, got {lines}"
                values = lines[0][1:-2].split("\" \"")
                weighted_split_paths_dest = re.sub(r"_path$", "", self.dest)
                weighted_split_paths_option = re.sub(r"-path$", "", self.option_strings[0])
                setattr(args, weighted_split_paths_dest, values)
                parse_data_paths(option_strings=[weighted_split_paths_option], dest=weighted_split_paths_dest)(parser, args, values, option_string=weighted_split_paths_option)


    group.add_argument('--train-weighted-split-paths-path', type=str, action=parse_data_paths_path ,default=None)
    group.add_argument('--valid-weighted-split-paths-path', type=str, action=parse_data_paths_path, default=None)
    group.add_argument('--test-weighted-split-paths-path', type=str, action=parse_data_paths_path, default=None)

    group.add_argument('--log-path', type=str, default=None,
                       help='Path to the save arguments file.')
    group.add_argument('--vocab-file', type=str, default=None,
                       help='Path to the vocab file.')
    group.add_argument('--merge-file', type=str, default=None,
                       help='Path to the BPE merge file.')
    group.add_argument('--vocab-extra-ids', type=int, default=0,
                       help='Number of additional vocabulary tokens. '
                            'They are used for span masking in the T5 model')
    group.add_argument('--seq-length', type=int, default=None,
                       help='Maximum sequence length to process.')
    group.add_argument('--encoder-seq-length', type=int, default=None,
                       help='Maximum encoder sequence length to process.'
                       'This should be exclusive of --seq-length')
    group.add_argument('--decoder-seq-length', type=int, default=None,
                       help="Maximum decoder sequence length to process.")
    group.add_argument('--retriever-seq-length', type=int, default=256,
                       help='Maximum sequence length for the biencoder model '
                        ' for retriever')
    group.add_argument('--sample-rate', type=float, default=1.0,
                       help='sample rate for training data. Supposed to be 0 '
                            ' < sample_rate < 1')
    group.add_argument('--mask-prob', type=float, default=0.15,
                       help='Probability of replacing a token with mask.')
    group.add_argument('--short-seq-prob', type=float, default=0.1,
                       help='Probability of producing a short sequence.')
    group.add_argument('--mmap-warmup', action='store_true',
                       help='Warm up mmap files.')
    group.add_argument('--num-workers', type=int, default=2,
                       help="Dataloader number of workers.")
    group.add_argument('--tokenizer-type', type=str,
                       default=None,
                       choices=['BertWordPieceLowerCase',
                                'BertWordPieceCase',
                                'GPT2BPETokenizer',
                                'PretrainedFromHF'],
                       help='What type of tokenizer to use.')
    group.add_argument("--tokenizer-name-or-path", type=str, default=None,
                       help="Name or path of the huggingface tokenizer.")
    group.add_argument('--data-impl', type=str, default='infer',
                       choices=['lazy', 'cached', 'mmap', 'infer'],
                       help='Implementation of indexed datasets.')
    group.add_argument('--reset-position-ids', action='store_true',
                       help='Reset posistion ids after end-of-document token.')
    group.add_argument('--reset-attention-mask', action='store_true',
                       help='Reset self attention maske after '
                       'end-of-document token. Attention between tokens from different documents is null.')
    group.add_argument('--eod-mask-loss', action='store_true',
                       help='Mask loss for the end of document tokens.')
    group.add_argument('--loss-on-targets-only', action='store_true',
                       help='Mask loss on input sequence.')
    group.add_argument('--reweight-loss-based-on-position-frequency', action="store_true",
                       help='Some objectives require us to sample loss_mask. This might introduce bias towards '
                       'specific positions. This option tries to un-bias the loss by reweighting loss on specific '
                       'positions based on how frequently we train on that position.'
                       'This is mostly used for prefix_lm training')

    return parser


def _add_autoresume_args(parser):
    group = parser.add_argument_group(title='autoresume')

    group.add_argument('--adlr-autoresume', action='store_true',
                       help='Enable autoresume on adlr cluster.')
    group.add_argument('--adlr-autoresume-interval', type=int, default=1000,
                       help='Intervals over which check for autoresume'
                       'termination signal')

    return parser


def _add_biencoder_args(parser):
    group = parser.add_argument_group(title='biencoder')

    # network size
    group.add_argument('--ict-head-size', type=int, default=None,
                       help='Size of block embeddings to be used in ICT and '
                        'REALM (paper default: 128)')
    group.add_argument('--biencoder-projection-dim', type=int, default=0,
                       help='Size of projection head used in biencoder (paper'
                        ' default: 128)')
    group.add_argument('--biencoder-shared-query-context-model', action='store_true',
                        help='Whether to share the parameters of the query '
                        'and context models or not')

    # checkpointing
    group.add_argument('--ict-load', type=str, default=None,
                       help='Directory containing an ICTBertModel checkpoint')
    group.add_argument('--bert-load', type=str, default=None,
                       help='Directory containing an BertModel checkpoint '
                       '(needed to start ICT and REALM)')

    # data
    group.add_argument('--titles-data-path', type=str, default=None,
                       help='Path to titles dataset used for ICT')
    group.add_argument('--query-in-block-prob', type=float, default=0.1,
                       help='Probability of keeping query in block for '
                       'ICT dataset')
    group.add_argument('--use-one-sent-docs', action='store_true',
                       help='Whether to use one sentence documents in ICT')
    group.add_argument('--evidence-data-path', type=str, default=None,
                       help='Path to Wikipedia Evidence frm DPR paper')

    # training
    group.add_argument('--retriever-report-topk-accuracies', nargs='+', type=int,
                        default=[], help="Which top-k accuracies to report "
                        "(e.g. '1 5 20')")
    group.add_argument('--retriever-score-scaling', action='store_true',
                       help='Whether to scale retriever scores by inverse '
                        'square root of hidden size')

    # faiss index
    group.add_argument('--block-data-path', type=str, default=None,
                       help='Where to save/load BlockData to/from')
    group.add_argument('--embedding-path', type=str, default=None,
                       help='Where to save/load Open-Retrieval Embedding'
                        ' data to/from')

    # indexer
    group.add_argument('--indexer-batch-size', type=int, default=128,
                       help='How large of batches to use when doing indexing '
                       'jobs')
    group.add_argument('--indexer-log-interval', type=int, default=1000,
                       help='After how many batches should the indexer '
                       'report progress')
    return parser


def _add_vit_args(parser):
    group = parser.add_argument_group(title="vit")

    group.add_argument('--num-classes', type=int, default=1000,
                       help='num of classes in vision classificaiton task')
    group.add_argument('--img-dim', type=int, default=224,
                       help='Image size for vision classification task')
    group.add_argument('--num-channels', type=int, default=3,
                       help='Number of channels in input image data')
    group.add_argument('--patch-dim', type=int, default=16,
                       help='patch dimension used in vit')

    return parser


def _add_zero_args(parser):
    """Text generate arguments."""

    group = parser.add_argument_group('ZeRO configurations', 'configurations')
    group.add_argument("--zero-stage", type=int, default=1.0)
    group.add_argument('--zero-reduce-scatter', action='store_true',
                       help='Use reduce scatter if specified')
    group.add_argument('--zero-contigious-gradients', action='store_true',
                       help='Use contigious memory optimizaiton if specified')
    group.add_argument("--zero-reduce-bucket-size", type=int, default=0.0)
    group.add_argument("--zero-allgather-bucket-size", type=int, default=0.0)
    group.add_argument('--remote-device', type=str, default='none', choices=['none', 'cpu', 'nvme'],
                      help='Remote device for ZeRO-3 initialized parameters.')
    group.add_argument('--use-pin-memory', action='store_true',
                     help='Use pinned CPU memory for ZeRO-3 initialized model parameters.')
    return parser

def _add_memoryopt_args(parser):
    """Memory optimization arguments."""

    group = parser.add_argument_group('Memory optimizations', 'configurations')
    group.add_argument("--scattered-embeddings", action='store_true',
                       help='Save memory by scattering embedding activations. '
                            'Introduces dropout differences across MP configurations.')
    group.add_argument("--split-transformers", action='store_true',
                       help='Save memory by splitting transformer layers into two parts, '
                       'allowing for more frequent activation checkpoint savings.')
    group.add_argument("--memory-centric-tiled-linear", action="store_true",
                       help='Save memory by tiling with deepspeed.zero.TiledLinear.')
    group.add_argument("--tile-factor", type=int, default=1,
                       help='Make all linear layers the same size of [hidden/tile_factor, hidden/tile_factor]. '
                            'Must be enabled with --memory-centric-tiled-linear. '
                            'Example A: if tile_factor=1, the qkv layer [hidden, 3* hidden] would be converted into [1,3] tiles of size [hidden,hidden]. '
                            'Example B: if tile_factor=2, the intermediate layer [4*hidden, hidden] will be converted into [8, 2] tiles of size [hidden/2, hidden/2]. '
                            'Default is 1.')

    return parser

def _add_activation_checkpoint_args(parser):
    group = parser.add_argument_group('Activation Checkpointing',
                                      'Checkpointing Configurations')
    group.add_argument('--deepspeed-activation-checkpointing', action='store_true',
                       help='uses activation checkpointing from deepspeed')
    group.add_argument('--partition-activations', action='store_true',
                       help='partition Activations across GPUs before checkpointing.')
    group.add_argument('--contigious-checkpointing', action='store_true',
                       help='Contigious memory checkpointing for activatoins.')
    group.add_argument('--checkpoint-in-cpu', action='store_true',
                       help='Move the activation checkpoints to CPU.')
    group.add_argument('--synchronize-each-layer', action='store_true',
                       help='does a synchronize at the beginning and end of each checkpointed layer.')
    group.add_argument('--profile-backward', action='store_true',
                       help='Enables backward pass profiling for checkpointed layers.')
    return parser<|MERGE_RESOLUTION|>--- conflicted
+++ resolved
@@ -567,15 +567,12 @@
                        'will be performed' )
     group.add_argument('--skip-train-iteration-range', type=str, nargs='+', default=None,
                        help='Iteration ranges to skip. The values are one or more dash-separated ranges. e.g., 101-200 251-300.')
-<<<<<<< HEAD
     group.add_argument('--inference', action='store_true',
                        help='Very basic inference mode: not allocating optim/lr - requires ZERO_STAGE=0')
-=======
     group.add_argument('--abort-on-unmet-fused-kernel-constraints', action='store_true',
                        help="If set to True, the program will abort if the constraints for loading a fused kernel aren't met")
     group.add_argument('--pp-partition-method', type=str, default=None,
                        help="Use to override the pipeline stages partitioning method. e.g., 'type:transformer|embedding'")
->>>>>>> affff3d2
 
     return parser
 
