# coding=utf-8
# Copyright (c) 2020, NVIDIA CORPORATION.  All rights reserved.
#
# Licensed under the Apache License, Version 2.0 (the "License");
# you may not use this file except in compliance with the License.
# You may obtain a copy of the License at
#
#     http://www.apache.org/licenses/LICENSE-2.0
#
# Unless required by applicable law or agreed to in writing, software
# distributed under the License is distributed on an "AS IS" BASIS,
# WITHOUT WARRANTIES OR CONDITIONS OF ANY KIND, either express or implied.
# See the License for the specific language governing permissions and
# limitations under the License.

"""Dataloaders."""


import torch
import random
from megatron import get_args
from megatron import mpu


def build_pretraining_data_loader(dataset, consumed_samples, num_workers=None):
    """Buld dataloader given an input dataset."""

    if dataset is None:
        return None
    args = get_args()

    # Megatron sampler
    if args.dataloader_type == 'single':
        batch_sampler = MegatronPretrainingSampler(
            total_samples=len(dataset),
            consumed_samples=consumed_samples,
            micro_batch_size=args.micro_batch_size,
            data_parallel_rank=mpu.get_data_parallel_rank(),
            data_parallel_size=mpu.get_data_parallel_world_size())
    elif args.dataloader_type == 'cyclic':
        batch_sampler = MegatronPretrainingRandomSampler(
            total_samples=len(dataset),
            consumed_samples=consumed_samples,
            micro_batch_size=args.micro_batch_size,
            data_parallel_rank=mpu.get_data_parallel_rank(),
            data_parallel_size=mpu.get_data_parallel_world_size())
    else:
        raise Exception('{} dataloader type is not supported.'.format(
                args.dataloader_type))

    if num_workers is None:
        num_workers = args.num_workers

    # Torch dataloader.
    return torch.utils.data.DataLoader(dataset,
                                       batch_sampler=batch_sampler,
<<<<<<< HEAD
                                       num_workers=args.num_workers,
                                       generator=torch.Generator().manual_seed(args.seed),
=======
                                       num_workers=num_workers,
>>>>>>> 3ab0ad18
                                       pin_memory=True)

class MegatronPretrainingSampler:

    def __init__(self, total_samples, consumed_samples, micro_batch_size,
                 data_parallel_rank, data_parallel_size, drop_last=True):
        # Keep a copy of input params for later use.
        self.total_samples = total_samples
        self.consumed_samples = consumed_samples
        self.micro_batch_size = micro_batch_size
        self.data_parallel_rank = data_parallel_rank
        self.micro_batch_times_data_parallel_size = \
            self.micro_batch_size * data_parallel_size
        self.drop_last = drop_last

        # Sanity checks.
        assert self.total_samples > 0, \
            'no sample to consume: {}'.format(self.total_samples)
        assert self.consumed_samples < self.total_samples, \
            'no samples left to consume: {}, {}'.format(self.consumed_samples,
                                                        self.total_samples)
        assert self.micro_batch_size > 0
        assert data_parallel_size > 0
        assert self.data_parallel_rank < data_parallel_size, \
            'data_parallel_rank should be smaller than data size: {}, ' \
            '{}'.format(self.data_parallel_rank, data_parallel_size)

    def __len__(self):
        return self.total_samples

    def get_start_end_idx(self):
        start_idx = self.data_parallel_rank * self.micro_batch_size
        end_idx = start_idx + self.micro_batch_size
        return start_idx, end_idx

    def __iter__(self):
        batch = []
        # Last batch will be dropped if drop_last is not set False
        for idx in range(self.consumed_samples, self.total_samples):
            batch.append(idx)
            if len(batch) == self.micro_batch_times_data_parallel_size:
                start_idx, end_idx = self.get_start_end_idx()
                yield batch[start_idx:end_idx]
                batch = []

        # Check the last partial batch and see drop_last is set
        if len(batch) > 0 and not self.drop_last:
            start_idx, end_idx = self.get_start_end_idx()
            yield batch[start_idx:end_idx]


class MegatronPretrainingRandomSampler:

    def __init__(self, total_samples, consumed_samples, micro_batch_size,
                 data_parallel_rank, data_parallel_size):
        # Keep a copy of input params for later use.
        self.total_samples = total_samples
        self.consumed_samples = consumed_samples
        self.micro_batch_size = micro_batch_size
        self.data_parallel_rank = data_parallel_rank
        self.data_parallel_size = data_parallel_size
        self.micro_batch_times_data_parallel_size = \
            self.micro_batch_size * data_parallel_size
        self.last_batch_size = \
            self.total_samples % self.micro_batch_times_data_parallel_size

        # Sanity checks.
        assert self.total_samples > 0, \
            'no sample to consume: {}'.format(self.total_samples)
        assert self.micro_batch_size > 0
        assert data_parallel_size > 0
        assert self.data_parallel_rank < data_parallel_size, \
            'data_parallel_rank should be smaller than data size: {}, ' \
            '{}'.format(self.data_parallel_rank, data_parallel_size)

    def __len__(self):
        return self.total_samples

    def __iter__(self):
        active_total_samples = self.total_samples - self.last_batch_size
        self.epoch = self.consumed_samples // active_total_samples
        current_epoch_samples = self.consumed_samples % active_total_samples
        assert current_epoch_samples % self.micro_batch_times_data_parallel_size == 0

        # data sharding and random sampling
        bucket_size = (self.total_samples // self.micro_batch_times_data_parallel_size) \
                       * self.micro_batch_size
        bucket_offset = current_epoch_samples // self.data_parallel_size
        start_idx = self.data_parallel_rank * bucket_size

        g = torch.Generator()
        g.manual_seed(self.epoch)
        random_idx = torch.randperm(bucket_size, generator=g).tolist()
        idx_range = [start_idx + x for x in random_idx[bucket_offset:]]

        batch = []
        # Last batch if not complete will be dropped.
        for idx in idx_range:
            batch.append(idx)
            if len(batch) == self.micro_batch_size:
                self.consumed_samples += self.micro_batch_times_data_parallel_size
                yield batch
                batch = []<|MERGE_RESOLUTION|>--- conflicted
+++ resolved
@@ -54,12 +54,8 @@
     # Torch dataloader.
     return torch.utils.data.DataLoader(dataset,
                                        batch_sampler=batch_sampler,
-<<<<<<< HEAD
                                        num_workers=args.num_workers,
                                        generator=torch.Generator().manual_seed(args.seed),
-=======
-                                       num_workers=num_workers,
->>>>>>> 3ab0ad18
                                        pin_memory=True)
 
 class MegatronPretrainingSampler:
