name: Run all tests
# enable to manually trigger the tests
#on:  workflow_dispatch
on:
  push:
    branches:
      - "*"
    # paths:
    #   - "megatron/**"
    #   - "tests/**"
    #   - ".github/**"
    #   - "tools/**"
    #   - "*.py"

concurrency: # cancel previous build on a new push
  group: ${{ github.ref }} # https://docs.github.com/en/actions/reference/context-and-expression-syntax-for-github-actions#github-context
  cancel-in-progress: true
<<<<<<< HEAD

=======
>>>>>>> ad8bc0d2

jobs:

  start-runner:
    name: Start self-hosted EC2 runner
    runs-on: ubuntu-latest
    outputs:
      label: ${{ steps.start-ec2-runner.outputs.label }}
      ec2-instance-id: ${{ steps.start-ec2-runner.outputs.ec2-instance-id }}
    steps:
      - name: Configure AWS credentials
        uses: aws-actions/configure-aws-credentials@v1
        with:
          aws-access-key-id: ${{ secrets.AWS_ACCESS_KEY_ID }}
          aws-secret-access-key: ${{ secrets.AWS_SECRET_ACCESS_KEY }}
          aws-region: us-east-1
      # don't use the following subnets as p3.8xlarge is not supported there:
      # - subnet-06576a4b # us-east-1d
      # - subnet-859322b4 # us-east-1e
      # - subnet-47cfad21 # us-east-1b
      - name: Try to start EC2 runner (a)
        id: try-us-east-1a
        uses: machulav/ec2-github-runner@v2
        continue-on-error: true
        with:
          mode: start
          github-token: ${{ secrets.GH_PERSONAL_ACCESS_TOKEN }}
          ec2-image-id: ami-03540b272db1624b7
          ec2-instance-type: p3.8xlarge
          security-group-id: sg-f2a4e2fc
          subnet-id: subnet-b7533b96 # us-east-1c
          aws-resource-tags: > # optional, requires additional permissions
            [
              {"Key": "Name", "Value": "ec2-github-runner"},
              {"Key": "GitHubRepository", "Value": "${{ github.repository }}"}
            ]
      - name: Try to start EC2 runner (b)
        id: try-us-east-1b
        if: steps.try-us-east-1a.outcome == 'failure'
        uses: machulav/ec2-github-runner@v2
        continue-on-error: true
        with:
          mode: start
          github-token: ${{ secrets.GH_PERSONAL_ACCESS_TOKEN }}
          ec2-image-id: ami-03540b272db1624b7
          ec2-instance-type: p3.8xlarge
          security-group-id: sg-f2a4e2fc
          subnet-id: subnet-a396b2ad # us-east-1f
          aws-resource-tags: > # optional, requires additional permissions
            [
              {"Key": "Name", "Value": "ec2-github-runner"},
              {"Key": "GitHubRepository", "Value": "${{ github.repository }}"}
            ]
      - name: Try to start EC2 runner (c)
        id: try-us-east-1c
        if: steps.try-us-east-1b.outcome == 'failure'
        uses: machulav/ec2-github-runner@v2
        with:
          mode: start
          github-token: ${{ secrets.GH_PERSONAL_ACCESS_TOKEN }}
          ec2-image-id: ami-03540b272db1624b7
          ec2-instance-type: p3.8xlarge
          security-group-id: sg-f2a4e2fc
          subnet-id: subnet-df0f6180 # us-east-1a
          aws-resource-tags: > # optional, requires additional permissions
            [
              {"Key": "Name", "Value": "ec2-github-runner"},
              {"Key": "GitHubRepository", "Value": "${{ github.repository }}"}
            ]
      - name: See if any of 3 sub-regions had the resource
        id: start-ec2-runner
        run: |
          if [ "${{ steps.try-us-east-1a.outcome }}" = "success" ]; then
            echo "::set-output name=label::${{ steps.try-us-east-1a.outputs.label }}"
            echo "::set-output name=ec2-instance-id::${{ steps.try-us-east-1a.outputs.ec2-instance-id }}"
          fi
          if [ "${{ steps.try-us-east-1b.outcome }}" = "success" ]; then
            echo "::set-output name=label::${{ steps.try-us-east-1b.outputs.label }}"
            echo "::set-output name=ec2-instance-id::${{ steps.try-us-east-1b.outputs.ec2-instance-id }}"
          fi
          if [ "${{ steps.try-us-east-1c.outcome }}" = "success" ]; then
            echo "::set-output name=label::${{ steps.try-us-east-1c.outputs.label }}"
            echo "::set-output name=ec2-instance-id::${{ steps.try-us-east-1c.outputs.ec2-instance-id }}"
          fi


  do-the-job:
    name: Do the job on the runner
    needs: start-runner # required to start the main job when the runner is ready
    # need to figure out how to cancel the previous build if a new push was made the old test is still running
    runs-on: ${{ needs.start-runner.outputs.label }} # run the job on the newly created runner
    steps:
      - name: NVIDIA-SMI
        run: nvidia-smi

      - name: Checkout
        uses: actions/checkout@v2

      - name: Install Dependencies
        run: |
          pip install --upgrade pip
          pip install -r requirements.txt
          pip install pytest-timeout

      - name: Run tests
        run: pytest --timeout=300 tests -sv

  stop-runner:
    name: Stop self-hosted EC2 runner
    needs:
      - start-runner # required to get output from the start-runner job
      - do-the-job # required to wait when the main job is done
    runs-on: ubuntu-latest
    if: ${{ always() }} # required to stop the runner even if the error happened in the previous jobs
    steps:
      - name: Configure AWS credentials
        uses: aws-actions/configure-aws-credentials@v1
        with:
          aws-access-key-id: ${{ secrets.AWS_ACCESS_KEY_ID }}
          aws-secret-access-key: ${{ secrets.AWS_SECRET_ACCESS_KEY }}
          aws-region: us-east-1
      - name: Stop EC2 runner
        uses: machulav/ec2-github-runner@v2
        with:
          mode: stop
          github-token: ${{ secrets.GH_PERSONAL_ACCESS_TOKEN }}
          label: ${{ needs.start-runner.outputs.label }}
          ec2-instance-id: ${{ needs.start-runner.outputs.ec2-instance-id }}<|MERGE_RESOLUTION|>--- conflicted
+++ resolved
@@ -15,13 +15,8 @@
 concurrency: # cancel previous build on a new push
   group: ${{ github.ref }} # https://docs.github.com/en/actions/reference/context-and-expression-syntax-for-github-actions#github-context
   cancel-in-progress: true
-<<<<<<< HEAD
-
-=======
->>>>>>> ad8bc0d2
-
+  
 jobs:
-
   start-runner:
     name: Start self-hosted EC2 runner
     runs-on: ubuntu-latest
@@ -108,7 +103,6 @@
   do-the-job:
     name: Do the job on the runner
     needs: start-runner # required to start the main job when the runner is ready
-    # need to figure out how to cancel the previous build if a new push was made the old test is still running
     runs-on: ${{ needs.start-runner.outputs.label }} # run the job on the newly created runner
     steps:
       - name: NVIDIA-SMI
