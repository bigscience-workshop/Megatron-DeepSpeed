name: Run all tests
# enable to manually trigger the tests
#on:  workflow_dispatch
on:
<<<<<<< HEAD
  push:
    branches:
      - "*"
    # paths:
    #   - "megatron/**"
    #   - "tests/**"
    #   - ".github/**"
    #   - "tools/**"
    #   - "*.py"

# need to figure out how to cancel the previous build if a new push was made the old test is still running
concurrency: # cancel previous build on a new push
  group: ${{ github.ref }} # https://docs.github.com/en/actions/reference/context-and-expression-syntax-for-github-actions#github-context
  cancel-in-progress: true
=======
  pull_request_target:
    paths:
      - "*"
>>>>>>> 0f82f40b

jobs:

  start-runner:
    name: Start self-hosted EC2 runner
    runs-on: ubuntu-latest
    outputs:
      label: ${{ steps.start-ec2-runner.outputs.label }}
      ec2-instance-id: ${{ steps.start-ec2-runner.outputs.ec2-instance-id }}
    steps:
      - name: Configure AWS credentials
        uses: aws-actions/configure-aws-credentials@v1
        with:
          aws-access-key-id: ${{ secrets.AWS_ACCESS_KEY_ID }}
          aws-secret-access-key: ${{ secrets.AWS_SECRET_ACCESS_KEY }}
          aws-region: us-east-1
      # don't use the following subnets as p3.8xlarge is not supported there:
      # - subnet-06576a4b # us-east-1d
      # - subnet-859322b4 # us-east-1e
      # - subnet-47cfad21 # us-east-1b
      - name: Try to start EC2 runner (a)
        id: try-us-east-1a
        uses: machulav/ec2-github-runner@v2
        continue-on-error: true
        with:
          mode: start
          github-token: ${{ secrets.GH_PERSONAL_ACCESS_TOKEN }}
          ec2-image-id: ami-03540b272db1624b7
          ec2-instance-type: p3.8xlarge
          security-group-id: sg-f2a4e2fc
          subnet-id: subnet-b7533b96 # us-east-1c
          aws-resource-tags: > # optional, requires additional permissions
            [
              {"Key": "Name", "Value": "ec2-github-runner"},
              {"Key": "GitHubRepository", "Value": "${{ github.repository }}"}
            ]
      - name: Try to start EC2 runner (b)
        id: try-us-east-1b
        if: steps.try-us-east-1a.outcome == 'failure'
        uses: machulav/ec2-github-runner@v2
        continue-on-error: true
        with:
          mode: start
          github-token: ${{ secrets.GH_PERSONAL_ACCESS_TOKEN }}
          ec2-image-id: ami-03540b272db1624b7
          ec2-instance-type: p3.8xlarge
          security-group-id: sg-f2a4e2fc
          subnet-id: subnet-a396b2ad # us-east-1f
          aws-resource-tags: > # optional, requires additional permissions
            [
              {"Key": "Name", "Value": "ec2-github-runner"},
              {"Key": "GitHubRepository", "Value": "${{ github.repository }}"}
            ]
      - name: Try to start EC2 runner (c)
        id: try-us-east-1c
        if: steps.try-us-east-1b.outcome == 'failure'
        uses: machulav/ec2-github-runner@v2
        with:
          mode: start
          github-token: ${{ secrets.GH_PERSONAL_ACCESS_TOKEN }}
          ec2-image-id: ami-03540b272db1624b7
          ec2-instance-type: p3.8xlarge
          security-group-id: sg-f2a4e2fc
          subnet-id: subnet-df0f6180 # us-east-1a
          aws-resource-tags: > # optional, requires additional permissions
            [
              {"Key": "Name", "Value": "ec2-github-runner"},
              {"Key": "GitHubRepository", "Value": "${{ github.repository }}"}
            ]
      - name: See if any of 3 sub-regions had the resource
        id: start-ec2-runner
        run: |
          if [ "${{ steps.try-us-east-1a.outcome }}" = "success" ]; then
            echo "::set-output name=label::${{ steps.try-us-east-1a.outputs.label }}"
            echo "::set-output name=ec2-instance-id::${{ steps.try-us-east-1a.outputs.ec2-instance-id }}"
          fi
          if [ "${{ steps.try-us-east-1b.outcome }}" = "success" ]; then
            echo "::set-output name=label::${{ steps.try-us-east-1b.outputs.label }}"
            echo "::set-output name=ec2-instance-id::${{ steps.try-us-east-1b.outputs.ec2-instance-id }}"
          fi
          if [ "${{ steps.try-us-east-1c.outcome }}" = "success" ]; then
            echo "::set-output name=label::${{ steps.try-us-east-1c.outputs.label }}"
            echo "::set-output name=ec2-instance-id::${{ steps.try-us-east-1c.outputs.ec2-instance-id }}"
          fi


  do-the-job:
    name: Do the job on the runner
    needs: start-runner # required to start the main job when the runner is ready
    runs-on: ${{ needs.start-runner.outputs.label }} # run the job on the newly created runner
    steps:
      - name: NVIDIA-SMI
        run: nvidia-smi

      - name: Checkout
        uses: actions/checkout@v2

      - name: Install Dependencies
        run: |
          pip install --upgrade pip
          pip install -r requirements.txt
          pip install pytest-timeout

      - name: Run tests
        run: pytest --timeout=300 tests -sv

  stop-runner:
    name: Stop self-hosted EC2 runner
    needs:
      - start-runner # required to get output from the start-runner job
      - do-the-job # required to wait when the main job is done
    runs-on: ubuntu-latest
    if: ${{ always() }} # required to stop the runner even if the error happened in the previous jobs
    steps:
      - name: Configure AWS credentials
        uses: aws-actions/configure-aws-credentials@v1
        with:
          aws-access-key-id: ${{ secrets.AWS_ACCESS_KEY_ID }}
          aws-secret-access-key: ${{ secrets.AWS_SECRET_ACCESS_KEY }}
          aws-region: us-east-1
      - name: Stop EC2 runner
        uses: machulav/ec2-github-runner@v2
        with:
          mode: stop
          github-token: ${{ secrets.GH_PERSONAL_ACCESS_TOKEN }}
          label: ${{ needs.start-runner.outputs.label }}
          ec2-instance-id: ${{ needs.start-runner.outputs.ec2-instance-id }}<|MERGE_RESOLUTION|>--- conflicted
+++ resolved
@@ -2,26 +2,23 @@
 # enable to manually trigger the tests
 #on:  workflow_dispatch
 on:
-<<<<<<< HEAD
-  push:
+  pull_request_target:
     branches:
       - "*"
-    # paths:
-    #   - "megatron/**"
-    #   - "tests/**"
-    #   - ".github/**"
-    #   - "tools/**"
-    #   - "*.py"
+    paths:
+      - "*"
+  push:
+    paths:
+      - "megatron/**"
+      - "tests/**"
+      - ".github/**"
+      - "tools/**"
+      - "*.py"
 
 # need to figure out how to cancel the previous build if a new push was made the old test is still running
 concurrency: # cancel previous build on a new push
   group: ${{ github.ref }} # https://docs.github.com/en/actions/reference/context-and-expression-syntax-for-github-actions#github-context
   cancel-in-progress: true
-=======
-  pull_request_target:
-    paths:
-      - "*"
->>>>>>> 0f82f40b
 
 jobs:
 
