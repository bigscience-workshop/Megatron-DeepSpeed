--- conflicted
+++ resolved
@@ -1,59 +1,72 @@
-# What is this fork of Megatron-LM and Megatron-DeepSpeed
-
-This is a detached fork of https://github.com/microsoft/Megatron-DeepSpeed, which in itself is a fork of https://github.com/NVIDIA/Megatron-LM. The former integrates DeepSpeed into the original Megatron-LM code.
-
-This fork in turn will include direct changes to the models needed for the BigScience project. This is the repo we use for this project.
-
-In addition various code bits and lots of docs are to be found at https://github.com/bigscience-workshop/bigscience.
-
-Please note that the rest of this page has been trimmed to only include the info relevant to the BigScience project and also updated to usage with the integrated Deepspeed. You will find the original page with all the tables and training info on Bert and T5 [here](https://github.com/NVIDIA/Megatron-LM).
+Megatron ([1](https://arxiv.org/pdf/1909.08053.pdf) and [2](https://arxiv.org/pdf/2104.04473.pdf)) is a large, powerful transformer developed by the Applied Deep Learning Research team at NVIDIA. This repository is for ongoing research on training large transformer language models at scale. We developed efficient, model-parallel (tensor and pipeline), and multi-node pre-training oftransformer based models such as [GPT](https://arxiv.org/abs/2005.14165), [BERT](https://arxiv.org/pdf/1810.04805.pdf), and [T5](https://arxiv.org/abs/1910.10683) using mixed precision.
+
+Below are some of the projects where we have directly used Megatron:
+* [BERT and GPT Studies Using Megatron](https://arxiv.org/pdf/1909.08053.pdf)
+* [BioMegatron: Larger Biomedical Domain Language Model](https://www.aclweb.org/anthology/2020.emnlp-main.379.pdf)
+* [End-to-End Training of Neural Retrievers for Open-Domain Question Answering](https://arxiv.org/abs/2101.00408)
+* [Large Scale Multi-Actor Generative Dialog Modeling](https://www.aclweb.org/anthology/2020.acl-main.8.pdf)
+* [Local Knowledge Powered Conversational Agents](https://arxiv.org/abs/2010.10150)
+* [MEGATRON-CNTRL: Controllable Story Generation with External Knowledge Using Large-Scale Language Models](https://www.aclweb.org/anthology/2020.emnlp-main.226.pdf)
+* [RACE Reading Comprehension Dataset Leaderboard](http://www.qizhexie.com/data/RACE_leaderboard.html)
+* [Scaling Language Model Training to a Trillion Parameters Using Megatron](https://arxiv.org/pdf/2104.04473.pdf)
+* [Training Question Answering Models From Synthetic Data](https://www.aclweb.org/anthology/2020.emnlp-main.468.pdf)
+
+Our codebase is capable of efficiently training very large (hundreds of billions of parameters) language models with both model and data parallelism. To demonstrate how the code scales with multiple GPUs and model sizes, we consider GPT models from 1 billion all the way to 1 trillion parameters. All models use a vocabulary size of 51,200 and a sequence length of 2048. We vary hidden size, number of attention heads, and number of layers to arrive at a specifc model size. As the model size increases, we also modestly increase the batch size. We leverage [NVIDIA's Selene supercomputer](https://www.top500.org/system/179842/) to perform scaling studies and use up to 3072 [A100](https://www.nvidia.com/en-us/data-center/a100/) GPUs for the largest model. The table below shows the model configurations along with the achieved FLOPs (both per GPU and aggregate over all GPUs). Note that the FLOPs are measured for end-to-end training, i.e., includes all operations including data loading, optimization, and even logging.
+
+![Cases](images/cases_april2021.png)
+
+All the cases from 1 billion to 1 trillion parameters achieve more than 43% half precision utilization, which is high for an end-to-end application. We observe that initially the utilization remains constant but as hidden size increases for larger models, utilization starts increasing and reaches 52% for the largest model. We also note that achieved aggregate petaFLOPs across all GPUs increases almost linearly with number of GPUs, demonstrating good weak scaling.
+
+
+# Contents
+   * [Contents](#contents)
+   * [Setup](#setup)
+      * [Downloading Checkpoints](#downloading-checkpoints)
+   * [Usage](#usage)
+   * [Training](#training)
+      * [Data Preprocessing](#data-preprocessing)
+      * [BERT Pretraining](#bert-pretraining)
+      * [GPT Pretraining](#gpt-pretraining)
+      * [GPT Pretraining](#gpt-pretraining)
+      * [T5 Pretraining](#t5-pretraining)
+      * [Distributed Pretraining](#distributed-pretraining)
+      * [GPT-3 Example](#gpt-3-example)
+   * [Evaluation and Tasks](#evaluation-and-tasks)
+      * [GPT Text Generation](#gpt-text-generation)
+      * [GPT Evaluation](#gpt-evaluation)
+         * [WikiText Perplexity Evaluation](#wikitext-perplexity-evaluation)
+         * [LAMBADA Cloze Accuracy](#lambada-cloze-accuracy)
+      * [BERT Task Evaluation](#bert-task-evaluation)
+         * [RACE Evaluation](#race-evaluation)
+         * [MNLI Evaluation](#mnli-evaluation)
+   * [Datasets](#datasets)
+      * [Collecting Wikipedia Training Data](#collecting-wikipedia-training-data)
+      * [Collecting GPT Webtext Data](#collecting-gpt-webtext-data)
 
 # Setup
-
-1. Install `bigscience-workshop/Megatron-DeepSpeed`
-```
-git clone https://github.com/bigscience-workshop/Megatron-DeepSpeed
-cd Megatron-DeepSpeed
-pip install -r requirements.txt
-```
-
-You can now use this repo directly by working directly from it. You don't need to install it unless you write your own scripts elsewhere that use the modules in this repo, in which case you may want to do:
-
-```
-pip install -e .
-```
-
-2. Install `apex`
-
-```
-git clone https://github.com/NVIDIA/apex
-cd apex
-pip install --global-option="--cpp_ext" --global-option="--cuda_ext" --no-cache -v --disable-pip-version-check .  2>&1 | tee build.log
-```
-
-(on JZ it's done in a special way, see [here](https://github.com/bigscience-workshop/bigscience/tree/master/jz/envs#apex).)
-
-3. Install `deepspeed` / the `big-science` branch
-
-Then install the `big-science` branch of `deepspeed`:
-
-```
-git clone https://github.com/microsoft/deepspeed deepspeed-big-science
-cd deepspeed-big-science
-git checkout big-science
-rm -rf build
-TORCH_CUDA_ARCH_LIST="7.0" DS_BUILD_CPU_ADAM=1 DS_BUILD_AIO=1 DS_BUILD_UTILS=1 pip install -e . --global-option="build_ext" --global-option="-j8" --no-cache -v --disable-pip-version-check
-```
-
-adjust `TORCH_CUDA_ARCH_LIST="7.0"` to the architecture of your NVIDIA GPU (or just remove it altogether if you are not sure how to find one).
-
-(on JZ it's done in a special way, see [here](https://github.com/bigscience-workshop/bigscience/tree/master/jz/envs#deepspeed).)
-
-
-3. CUDA kernels compilation
-
-The first time you run the training scripts several CUDA kernels will be compiled. Which means you need to have a cuda environment set up in your environment and it should match the version pytorch was built with.
-
+We have tested Megatron with [NGC's PyTorch container](https://ngc.nvidia.com/catalog/containers/nvidia:pytorch) version 20.12, which uses python 3.8, pytorch 1.8, cuda 11.1, and nccl 2.8.3.
+
+To use this repository, please install the latest supported versions of PyTorch with GPU support (python 3.8, pytorch 1.8, cuda 11.1, and nccl 2.8.3 and above) and NVIDIA [APEX](https://github.com/NVIDIA/apex#quick-start). We strongly recommend using one of [NGC's recent PyTorch containers](https://ngc.nvidia.com/catalog/containers/nvidia:pytorch) (the latest compatible version at time of publication can be pulled with `docker pull nvcr.io/nvidia/pytorch:20.12-py3`). Data preprocessing requires [NLTK](https://www.nltk.org/install.html), though this is not required for training, evaluation, or downstream tasks.
+
+<!--
+To use megatron you can either clone the repo or install it via pip (make sure python3-dev is installed):
+<pre>
+pip install megatron-lm
+</pre>
+-->
+
+## Downloading Checkpoints
+We have provided pretrained [BERT-345M](https://ngc.nvidia.com/catalog/models/nvidia:megatron_bert_345m) and [GPT-345M](https://ngc.nvidia.com/catalog/models/nvidia:megatron_lm_345m) checkpoints for use to evaluate or finetuning downstream tasks. To access these checkpoints, first [sign up](https://ngc.nvidia.com/signup) for and [setup](https://ngc.nvidia.com/setup/installers/cli) the NVIDIA GPU Cloud (NGC) Registry CLI. Further documentation for downloading models can be found in the [NGC documentation](https://docs.nvidia.com/dgx/ngc-registry-cli-user-guide/index.html#topic_6_4_1).
+
+Alternatively, you can directly download the checkpoints using:
+
+<pre>
+BERT-345M-uncased: wget --content-disposition https://api.ngc.nvidia.com/v2/models/nvidia/megatron_bert_345m/versions/v0.1_uncased/zip -O megatron_bert_345m_v0.1_uncased.zip
+BERT-345M-cased: wget --content-disposition https://api.ngc.nvidia.com/v2/models/nvidia/megatron_bert_345m/versions/v0.1_cased/zip -O megatron_bert_345m_v0.1_cased.zip
+GPT-345M: wget --content-disposition https://api.ngc.nvidia.com/v2/models/nvidia/megatron_lm_345m/versions/v0.0/zip -O megatron_lm_345m_v0.0.zip
+</pre>
+
+The models require vocabulary files to run. The BERT  WordPiece vocab file can be extracted from Google's pretrained BERT models: [uncased](https://s3.amazonaws.com/models.huggingface.co/bert/bert-large-uncased-vocab.txt), [cased](https://s3.amazonaws.com/models.huggingface.co/bert/bert-large-cased-vocab.txt). The GPT [vocab file](https://s3.amazonaws.com/models.huggingface.co/bert/gpt2-vocab.json) and [merge table](https://s3.amazonaws.com/models.huggingface.co/bert/gpt2-merges.txt) can be downloaded directly.
 
 # Usage
 
@@ -68,25 +81,15 @@
 We've provided several scripts for pretraining both BERT and GPT in [`examples`](./examples) directory, as well as scripts for both zero-shot and fine-tuned downstream tasks including MNLI, RACE, WikiText103, and LAMBADA evaluation. There is also a script for GPT interactive text generation.
 
 # Training
-
-## Vocab
-
-The GPT [vocab file](https://s3.amazonaws.com/models.huggingface.co/bert/gpt2-vocab.json) and [merge table](https://s3.amazonaws.com/models.huggingface.co/bert/gpt2-merges.txt) can be downloaded directly.
-
-
 ## Data Preprocessing
-
 The training data requires preprocessing. First, place your training data in a loose json format, with one json containing a text sample per line. For example:
-```
+<pre>
 {"src": "www.nvidia.com", "text": "The quick brown fox", "type": "Eng", "id": "0", "title": "First Part"}
 {"src": "The Internet", "text": "jumps over the lazy dog", "type": "Eng", "id": "42", "title": "Second Part"}
-```
+</pre>
 
 The name of the `text` field of the json can be changed by using the `--json-key` flag in [`preprocess_data.py`](./tools/preprocess_data.py) The other metadata are optional and are not used in training.
 
-<<<<<<< HEAD
-The loose json is then processed into a binary format for training. To convert the json into mmap, cached index file, or the lazy loader format use `preprocess_data.py`. Set the `--dataset-impl` flag to `mmap`, `cached`, or `lazy`, respectively (default is `mmap`).
-=======
 The loose json is then processed into a binary format for training. To convert the json into mmap, cached index file, or the lazy loader format use `preprocess_data.py`. Set the `--dataset-impl` flag to `mmap`, `cached`, or `lazy`, respectively (default is `mmap`). An example script to prepare data for BERT training is:
 <pre>
 python tools/preprocess_data.py \
@@ -116,274 +119,113 @@
        --merge-file gpt2-merges.txt \
        --append-eod
 </pre>
->>>>>>> 90e0a0dd
-
-An example script to prepare data for GPT training is:
-
-```
-python tools/preprocess_data.py \
-    --input my-corpus.json \
-    --output-prefix my-gpt2 \
-    --vocab gpt2-vocab.json \
-    --dataset-impl mmap \
-    --tokenizer-type GPT2BPETokenizer \
-    --merge-file gpt2-merges.txt \
-    --append-eod \
-    --workers 8
-```
-
-The output will be two files named, in this case, `my-gpt2_text_document.bin` and `my-gpt2_text_document.idx`. The `--data-path` specified in later GPT training is the full path and new filename, but without the file extension.
+
+Here the output files are named `my-gpt2_text_document.bin` and `my-gpt2_text_document.idx`. As before, in GPT training, use the longer name without the extension as `--data-path`.
 
 Further command line arguments are described in the source file [`preprocess_data.py`](./tools/preprocess_data.py).
 
-You can also use `tools/preprocess_data_many_cores.py` in the case of high amount of cpu cores available. Typically in JZ setup where cpu nodes have up to 40 physical cpu cores, you should run this script with around 60 workers instead of the `tools/preprocess_data.py`. The same command line arguments are available.
-
-**Merging datasets**
-
-Sometimes it's hard to work on a very large dataset at once, so one can pre-process it in chunks and then merge those datasets into a single combined indexed dataset. Here is an example:
-
-```
-python tools/merge_preprocessed_data.py \
-    --datasets \
-    meg-gpt2-oscar-en-500-p1_text_document \
-    meg-gpt2-oscar-en-500-p2_text_document \
-    meg-gpt2-oscar-en-500-p3_text_document \
-    --output-prefix meg-gpt2_oscar_text_document
-```
-
-## Quick pre-processing to start training with
-
-Here is how you can get ready to train quickly, using a 1GB 79K-record jsonl dataset.
-
-```
-wget https://huggingface.co/bigscience/misc-test-data/resolve/main/stas/oscar-1GB.jsonl.xz
-wget https://s3.amazonaws.com/models.huggingface.co/bert/gpt2-vocab.json
-wget https://s3.amazonaws.com/models.huggingface.co/bert/gpt2-merges.txt
-xz -d oscar-1GB.jsonl.xz
-python tools/preprocess_data.py \
-    --input oscar-1GB.jsonl \
-    --output-prefix my-gpt2 \
-    --vocab gpt2-vocab.json \
-    --dataset-impl mmap \
-    --tokenizer-type GPT2BPETokenizer \
-    --merge-file gpt2-merges.txt \
-    --append-eod \
-    --workers 8
-```
+## BERT Pretraining
+
+
+The `examples/pretrain_bert.sh` script runs single GPU 345M parameter BERT pretraining. Debugging is the primary use for single GPU training, as the code base and command line arguments are optimized for highly distributed training. Most of the arguments are fairly self-explanatory. By default, the learning rate decays linearly over the training iterations starting at `--lr` to a minimum set by `--min-lr` over `--lr-decay-iters` iterations. The fraction of training iterations used for warmup is set by `--lr-warmup-fraction`. While this is single GPU training, the batch size specified by `--micro-batch-size` is a single forward-backward path batch-size and the code will perform gradient accumulation steps until it reaches `global-batch-size` whcih is the batch size per iteration. The data is partitioned into a 949:50:1 ratio for training/validation/test sets (default is 969:30:1). This partitioning happens on the fly, but is consistent across runs with the same random seed (1234 by default, or specified manually with `--seed`). We use `train-iters` as the training iterations requested. Alternatively, one can provide `--train-samples` which is total number of samples to train on. If this option is present, then instead of providing `--lr-decay-iters`, one will need to provide `--lr-decay-samples`.
+
+The logging, checkpoint-saving, and evaluation intervals are specified. Checkpointing the activations facilitates the training of larger models and/or batches. Note that the `--data-path` now includes the additional `_text_sentence` suffix added in preprocessing, but does not include the file extensions.
+
+<pre>
+CHECKPOINT_PATH=checkpoints/bert_345m
+VOCAB_FILE=bert-vocab.txt
+DATA_PATH=my-bert_text_sentence
+
+BERT_ARGS="--num-layers 24 \
+           --hidden-size 1024 \
+           --num-attention-heads 16 \
+           --seq-length 512 \
+           --max-position-embeddings 512 \
+           --lr 0.0001 \
+           --lr-decay-iters 990000 \
+           --train-iters 2000000 \
+           --min-lr 0.00001 \
+           --lr-warmup-fraction 0.01 \
+	   --micro-batch-size 4 \
+           --global-batch-size 8 \
+           --vocab-file $VOCAB_FILE \
+           --split 949,50,1 \
+           --fp16"
+
+OUTPUT_ARGS="--log-interval 10 \
+             --save-interval 500 \
+             --eval-interval 100 \
+             --eval-iters 10 \
+             --checkpoint-activations"
+
+python pretrain_bert.py \
+       $BERT_ARGS \
+       $OUTPUT_ARGS \
+       --save $CHECKPOINT_PATH \
+       --load $CHECKPOINT_PATH \
+       --data-path $DATA_PATH
+</pre>
+
+Further command line arguments are described in the source file [`arguments.py`](./megatron/arguments.py).
+
 
 ## GPT Pretraining
 
-**note**: you may want to skip to the next section, since it describes what we actually use at the moment.
-
-The `examples/pretrain_gpt.sh` script runs single GPU 345M parameter GPT pretraining. Debugging is the primary use for single GPU training, as the code base and command line arguments are optimized for highly distributed training. Most of the arguments are fairly self-explanatory. By default, the learning rate decays linearly over the training iterations starting at `--lr` to a minimum set by `--min-lr` over `--lr-decay-iters` iterations. The fraction of training iterations used for warmup is set by `--lr-warmup-fraction`. While this is single GPU training, the batch size specified by `--micro-batch-size` is a single forward-backward path batch-size and the code will perform gradient accumulation steps until it reaches `global-batch-size` whcih is the batch size per iteration.
-
-The data is partitioned into a 949:50:1 ratio for training/validation/test sets (default is 969:30:1). This partitioning happens on the fly, but is consistent across runs with the same random seed (1234 by default, or specified manually with `--seed`). We use `train-iters` as the training iterations requested. Alternatively, one can provide `--train-samples` which is total number of samples to train on. If this option is present, then instead of providing `--lr-decay-iters`, one will need to provide `--lr-decay-samples`.
-
-The logging, checkpoint-saving, and evaluation intervals are specified. Checkpointing the activations facilitates the training of larger models and/or batches. Note that the `--data-path` now includes the additional `_text_sentence` suffix added in preprocessing, but does not include the file extensions.
-
-The tokenization scheme used is BPE (which requires a merge table and a `json` vocabulary file), the model architecture allows for longer sequences (note that the max position embedding must be greater than or equal to the maximum sequence length), and the `--lr-decay-style` has been set to cosine decay.  Note that the `--data-path` now includes the additional `_text_document` suffix added in preprocessing, but does not include the file extensions.
-
-However, as you will see below you will learn that DeepSpeed requires a distributed enviroment even with a single GPU. Therefore, **instead refer to [pretrain_gpt_single_node.sh](example/pretrain_gpt_single_node.sh), which will work with this repo**.
-
-```
-CHECKPOINT_PATH=checkpoints/gpt2
+The `examples/pretrain_gpt.sh` script runs single GPU 345M parameter GPT pretraining. As mentioned above, single GPU training is primarily intended for debugging purposes, as the code is optimized for distributed training.
+
+It follows largely the same format as the previous BERT script with a few notable differences: the tokenization scheme used is BPE (which requires a merge table and a `json` vocabulary file) instead of WordPiece, the model architecture allows for longer sequences (note that the max position embedding must be greater than or equal to the maximum sequence length), and the `--lr-decay-style` has been set to cosine decay.  Note that the `--data-path` now includes the additional `_text_document` suffix added in preprocessing, but does not include the file extensions.
+
+<pre>
+CHECKPOINT_PATH=checkpoints/gpt2_345m
 VOCAB_FILE=gpt2-vocab.json
 MERGE_FILE=gpt2-merges.txt
 DATA_PATH=my-gpt2_text_document
 
-GPT_ARGS=" \
-    --num-layers 24 \
-    --hidden-size 1024 \
-    --num-attention-heads 16 \
-    --seq-length 1024 \
-    --max-position-embeddings 1024 \
-    --micro-batch-size 4 \
-    --global-batch-size 8 \
-    --lr 0.00015 \
-    --train-iters 500000 \
-    --lr-decay-iters 320000 \
-    --lr-decay-style cosine \
-    --vocab-file $VOCAB_FILE \
-    --merge-file $MERGE_FILE \
-    --lr-warmup-fraction .01 \
-    --fp16 \
-    "
-
-OUTPUT_ARGS=" \
-    --log-interval 10 \
-    --save-interval 500 \
-    --eval-interval 100 \
-    --eval-iters 10 \
-    --checkpoint-activations \
-    "
-
-DATA_ARGS=" \
-    --save $CHECKPOINT_PATH \
-    --load $CHECKPOINT_PATH \
-    --data-path $DATA_PATH \
-    "
-
-CMD="pretrain_gpt.py $GPT_ARGS $OUTPUT_ARGS $DATA_ARGS"
-
-N_GPUS=1
-
-LAUNCHER="deepspeed --num_gpus $N_GPUS"
-
-$LAUNCHER $CMD
-```
-
-Note, we replaced `python` with `deepspeed --num_gpus 1`. For multi-gpu training update `--num_gpus` to the number of GPUs you have.
-
-For multi-node training you will either need to create a `hostfile` which defines all the nodes as explained [here](https://www.deepspeed.ai/getting-started/#resource-configuration-multi-node) or in the SLURM environment it might not work and you will need to use:
-
-```
-CMD=<as above>
-
-MASTER_ADDR=`perl -le '$_=$ENV{"SLURM_JOB_NODELIST"}; s/,.*//; s/-.*//; s/\[//; print'`
-MASTER_PORT=6000
-GPUS_PER_NODE=4
-NNODES=16
-
-export LAUNCHER="python -u -m torch.distributed.launch \
-    --nproc_per_node $GPUS_PER_NODE \
-    --nnodes $NNODES \
-    --master_addr $MASTER_ADDR \
-    --master_port $MASTER_PORT \
-    "
-
-srun --jobid $SLURM_JOBID bash -c '$LAUNCHER --node_rank $SLURM_PROCID $CMD'
-```
-
-For a single GPU the other approach is to emulate `distributed` with:
-```
-MASTER_ADDR=localhost MASTER_PORT=9994 RANK=0 LOCAL_RANK=0 python pretrain_gpt.py ...
-```
+GPT_ARGS="--num-layers 24 \
+          --hidden-size 1024 \
+          --num-attention-heads 16 \
+          --seq-length 1024 \
+          --max-position-embeddings 1024 \
+          --micro-batch-size 4 \
+          --global-batch-size 8 \
+          --lr 0.00015 \
+          --train-iters 500000 \
+          --lr-decay-iters 320000 \
+          --lr-decay-style cosine \
+          --vocab-file $VOCAB_FILE \
+          --merge-file $MERGE_FILE \
+          --lr-warmup-fraction .01 \
+          --fp16"
+
+OUTPUT_ARGS=&#60;same as those in <a href="#bert-pretraining">BERT pretraining</a> above&#62;
+
+python pretrain_gpt.py \
+       $GPT_ARGS \
+       $OUTPUT_ARGS \
+       --save $CHECKPOINT_PATH \
+       --load $CHECKPOINT_PATH \
+       --data-path $DATA_PATH \
+</pre>
 
 Further command line arguments are described in the source file [`arguments.py`](./megatron/arguments.py).
 
-
-### Deepspeed PP and ZeRO-DP
-
-To allow further flexibility we are using Deepspeed PP (pipeline parallelism) and ZeRO-DP along with Megatron normal functionality. That is we replace Megatron's PP with Deepspeed's PP, and we use ZERO-DP for DP.
-
-It's similar to the normal Megatron-LM launcher, plus it has a deepspeed config file and a few params:
-
-```
-CHECKPOINT_PATH=checkpoints/gpt2
-VOCAB_FILE=data/gpt2-vocab.json
-MERGE_FILE=data/gpt2-merges.txt
-DATA_PATH=data/meg-gpt2_oscar-combined_text_document
-TENSORBOARD_PATH=output_dir/tensorboard
-CODECARBON_PATH=output_dir/codecarbon
-
-MICRO_BATCH_SIZE=1
-GLOBAL_BATCH_SIZE=16
-TP_SIZE=1
-PP_SIZE=1
-
-N_GPUS=2
-SAVE_INTERVAL=100
-
-#    --train-samples 10_000 \
-#    --exit-interval $EXIT_INTERVAL \
-
-#    --exit-interval 100 \
-GPT_ARGS=" \
-    --num-layers 2 \
-    --hidden-size 64 \
-    --num-attention-heads 2 \
-    --seq-length 1024 \
-    --max-position-embeddings 1024 \
-    --micro-batch-size $MICRO_BATCH_SIZE \
-    --rampup-batch-size 2 2 1_000 \
-    --global-batch-size $GLOBAL_BATCH_SIZE \
-    --train-samples 100 \
-    --optimizer adam \
-    --adam-beta1 0.9 \
-    --adam-beta2 0.95 \
-    --adam-eps 1e-8 \
-    --lr 1e-4 \
-    --lr-warmup-samples 5 \
-    --clip-grad 1.0 \
-    --weight-decay 1e-1 \
-    --vocab-file $VOCAB_FILE \
-    --merge-file $MERGE_FILE \
-    --fp16 \
-    "
-#    --train-iters 500 \
-
-OUTPUT_ARGS=" \
-    --log-interval 10 \
-    --save-interval $SAVE_INTERVAL \
-    --eval-interval 100 \
-    --eval-iters 10 \
-    --checkpoint-activations \
-    "
-
-#    --codecarbon-dir $CODECARBON_PATH \
-DATA_ARGS=" \
-    --save $CHECKPOINT_PATH \
-    --load $CHECKPOINT_PATH \
-    --data-path $DATA_PATH \
-    --tensorboard-dir $TENSORBOARD_PATH \
-    --tensorboard-queue-size 5 \
-    --log-timers-to-tensorboard \
-    --log-batch-size-to-tensorboard \
-    --log-validation-ppl-to-tensorboard \
-    "
-
-
-ZERO_STAGE=1
-
-config_json="./ds_config.json"
-
-# Deepspeed figures out GAS dynamically from dynamic GBS via set_train_batch_size()
-cat <<EOT > $config_json
-{
-  "train_micro_batch_size_per_gpu": $MICRO_BATCH_SIZE,
-  "train_batch_size": $GLOBAL_BATCH_SIZE,
-  "gradient_clipping": 1.0,
-  "zero_optimization": {
-    "stage": $ZERO_STAGE
-  },
-  "fp16": {
-    "enabled": true,
-    "loss_scale": 0,
-    "loss_scale_window": 500,
-    "hysteresis": 2,
-    "min_loss_scale": 1,
-    "initial_scale_power": 12
-  },
-  "steps_per_print": 2000,
-  "wall_clock_breakdown": false
-}
-EOT
-
-
-DEEPSPEED_ARGS=" \
-    --deepspeed \
-    --deepspeed_config ${config_json} \
-    --zero-stage ${ZERO_STAGE} \
-    --deepspeed-activation-checkpointing \
-    "
-
-ALL_ARGS="$GPT_ARGS $OUTPUT_ARGS $DATA_ARGS $DEEPSPEED_ARGS"
-
-# if you can't stand pt-1.9 launcher noise
-export LOGLEVEL=WARNING
-
-LAUNCHER="deepspeed --num_gpus $N_GPUS"
-export CMD=" \
-    $LAUNCHER pretrain_gpt.py \
-    --tensor-model-parallel-size $TP_SIZE \
-    --pipeline-model-parallel-size $PP_SIZE \
-    --distributed-backend nccl \
-    $ALL_ARGS \
-    "
-
-<<<<<<< HEAD
-echo $CMD
-=======
+## T5 Pretraining
+
+Very similar to BERT and GPT, the `examples/pretrain_t5.sh` script runs single GPU "base" (~220M parameter) T5 pretraining. The primary difference from BERT and GPT is the addition of the following arguments to accomodate the T5 architecture:
+
+* `--kv-channels` sets the inner dimension of the "key" and "value" matrices of all attention mechanisms in the model. For BERT and GPT this defaults to the hidden size divided by the number of attention heads, but can be configured for T5.
+
+* `--ffn-hidden-size` sets the hidden size in the feed-forward networks within a transformer layer. For BERT and GPT this defaults to 4 times the transformer hidden size, but can be configured for T5.
+
+* `--encoder-seq-length` and `--decoder-seq-length` set the sequence length for the encoder and decoder separately.
+
+All of the other arguments remain as they were for BERT and GPT pretraining.
+
+<pre>
+CHECKPOINT_PATH=checkpoints/t5_base
+VOCAB_FILE=t5-vocab.txt
+DATA_PATH=my-t5_text_sentence
+
 T5_ARGS="--num-layers 24 \
          --hidden-size 1024 \
          --num-attention-heads 16 \
@@ -403,13 +245,9 @@
          --vocab-extra-ids 100 \
          --split 949,50,1 \
          --fp16"
->>>>>>> 90e0a0dd
-
-$CMD
-
-<<<<<<< HEAD
-```
-=======
+
+OUTPUT_ARGS=&#60;same as those in <a href="#bert-pretraining">BERT pretraining</a> above&#62;
+
 python pretrain_t5.py \
        $T5_ARGS \
        $OUTPUT_ARGS \
@@ -417,16 +255,7 @@
        --load $CHECKPOINT_PATH \
        --data-path $DATA_PATH
 </pre>
->>>>>>> 90e0a0dd
-
-on JZ we use a different launching command, see for example the end of  [tr1-13B-round1.slurm](https://github.com/bigscience-workshop/bigscience/blob/master/train/tr1-13B-base/tr1-13B-round1.slurm), but this is also a good fully functional script that you can use. Except it's written for SLURM environment.
-
-```
-
-
-## Using any pretrained tokenizer
-
-Thanks to @sbmaruf, any HF pretrained tokenizer may be used instead of the Megatron-provided BERT/GPT/T5 tokenizers. You'll need to run preprocessing yourself (`tools/preprocess_data.py`), using `tokenizer-type=PretrainedFromHF` and `tokenizer-name-or-path=<your_tokenizer>`. For example, `python tools/preprocess_data.py --input ~/c4_en_train.jsonl --output-prefix c4_en_train --dataset-impl mmap --tokenizer-type PretrainedFromHF --tokenizer-name-or-path t5-small --workers 30 --append-eod`
+
 
 ## Distributed Pretraining
 
@@ -443,20 +272,16 @@
 Other than these minor changes, the distributed training is identical to the training on a single GPU.
 
 Distributed training:
-
-**see the details on how to do distributed training with the `deepspeed` launcher a few sections up**
-XXX: The following needs to be updated:
-
-```
+<pre>
 WORLD_SIZE=8
 TENSOR_MP_SIZE=2
 PIPELINE_MP_SIZE=2
 
 DISTRIBUTED_ARGS="--nproc_per_node $WORLD_SIZE \
-    --nnodes 1 \
-    --node_rank 0 \
-    --master_addr localhost \
-    --master_port 6000"
+                  --nnodes 1 \
+                  --node_rank 0 \
+                  --master_addr localhost \
+                  --master_port 6000"
 
 CHECKPOINT_PATH=&#60;same as above&#62;
 VOCAB_FILE=&#60;same as above&#62;
@@ -465,15 +290,15 @@
 OUTPUT_ARGS=&#60;same as above&#62;
 
 python -m torch.distributed.launch $DISTRIBUTED_ARGS ./pretrain_<model>.py \
-    $MODEL_ARGS \
-    $OUTPUT_ARGS \
-    --save $CHECKPOINT_PATH \
-    --load $CHECKPOINT_PATH \
-    --data-path $DATA_PATH \
-    --tensor-model-parallel-size $TENSOR_MP_SIZE \
-    --pipeline-model-parallel-size $PIPELINE_MP_SIZE \
-    --DDP-impl torch
-```
+                $MODEL_ARGS \
+                $OUTPUT_ARGS \
+                --save $CHECKPOINT_PATH \
+                --load $CHECKPOINT_PATH \
+                --data-path $DATA_PATH \
+                --tensor-model-parallel-size $TENSOR_MP_SIZE \
+                --pipeline-model-parallel-size $PIPELINE_MP_SIZE \
+                --DDP-impl torch
+</pre>
 
 ## GPT-3 Example
 
@@ -482,13 +307,95 @@
 With full global batch size of 1536 on 1024 A100 GPUs, each iteration takes around 32 seconds resulting in 138 teraFLOPs per GPU which is 44% of the theoretical peak FLOPs.
 
 
+<!--
+## REALM Pipeline
+We are working on implementing the [REALM](https://arxiv.org/pdf/2002.08909.pdf) system. The following sections (will) reflect the three stages of training it. For now it's just the ICT code.
+Loosely, they are pretraining the retriever modules, then jointly training the language model and the retriever, and then finetuning a question answering head on the language model with fixed retriever.
+
+### Inverse Cloze Task (ICT) Pretraining
+1. Have a corpus in loose JSON format with the intention of creating a collection of fixed-size blocks of text as the fundamental units of data. For a corpus like Wikipedia, this will mean multiple sentences per block but also multiple blocks per document.
+Run `tools/preprocess_data.py` to construct one or more indexed datasets with the `--split-sentences` argument to make sentences the basic unit. For the original REALM system, we construct two datasets, one with the title of every document, and another with the body.
+Refer to the following script
+<pre>
+python preprocess_data.py \
+    --input /path/to/corpus.json \
+    --json-keys text title \
+    --split-sentences \
+    --tokenizer-type BertWordPieceLowerCase \
+    --vocab-file /path/to/vocab.txt \
+    --output-prefix corpus_indexed \
+    --workers 5  # works well for 10 CPU cores. Scale up accordingly.
+</pre>
+
+2. Use a custom samples mapping function in place of `megatron/data/realm_dataset_utils.get_block_samples_mapping` if required. To do this, you will need to implement a new function in C++ inside of `megatron/data/helpers.cpp`. The samples mapping data structure is used to select the data that will constitute every training sample in advance of the training loop.
+ The samples mapping is responsible for holding all of the required metadata needed to construct the sample from one or more indexed datasets. In REALM, the samples mapping contains the start and end sentence indices, as well as the document index (to find the correct title for a body) and a unique ID for every block.
+3. Pretrain a BERT language model using `pretrain_bert.py`, with the sequence length equal to the block size in token ids. This model should be trained on the same indexed dataset that is used to supply the blocks for the information retrieval task.
+In REALM, this is an uncased bert base model trained with the standard hyperparameters.
+4. Use `pretrain_ict.py` to train an `ICTBertModel` which uses two BERT-based encoders to encode queries and blocks to perform retrieval with.
+The script below trains the ICT model from REALM. It refrences a pretrained BERT model (step 3) in the `--bert-load` argument. The batch size used in the paper is 4096, so this would need to be run with data parallel world size 32.
+<pre>
+python pretrain_ict.py \
+    --num-layers 12 \
+    --num-attention-heads 12 \
+    --hidden-size 768 \
+    --batch-size 128 \
+    --seq-length 256 \
+    --max-position-embeddings 256 \
+    --ict-head-size 128 \
+    --train-iters 100000 \
+    --checkpoint-activations \
+    --bert-load /path/to/pretrained_bert \
+    --load checkpoints \
+    --save checkpoints \
+    --data-path /path/to/indexed_dataset \
+    --titles-data-path /path/to/titles_indexed_dataset \
+    --vocab-file /path/to/vocab.txt \
+    --lr 0.0001 \
+    --num-workers 2 \
+    --lr-decay-style linear \
+    --weight-decay 1e-2 \
+    --clip-grad 1.0 \
+    --lr-warmup-fraction .01 \
+    --save-interval 3000 \
+    --query-in-block-prob 0.1 \
+    --fp16
+
+</pre>
+
+### Building an Index of Block Embeddings
+After having trained an ICT model, you can now embed an entire dataset of blocks by creating a `BlockData` structure. After that has been saved, you can load it
+and wrap it with a `FaissMIPSIndex` to do fast similarity search which is key in the learned information retrieval pipeline. The initial index can be built with the following script, meant to be run in an interactive session. It can leverage multiple GPUs on multiple nodes to index large datasets much more quickly.
+
+<pre>
+python tools/create_doc_index.py \
+    --num-layers 12 \
+    --hidden-size 768 \
+    --ict-head-size 128 \
+    --num-attention-heads 12 \
+    --batch-size 128 \
+    --checkpoint-activations \
+    --seq-length 256 \
+    --max-position-embeddings 256 \
+    --ict-load /path/to/pretrained_ict \
+    --data-path /path/to/indexed_dataset \
+    --titles-data-path /path/to/titles_indexed_dataset \
+    --block-data-path embedded_blocks.pkl \
+    --indexer-log-interval 1000 \
+    --indexer-batch-size 128 \
+    --vocab-file /path/to/vocab.txt \
+    --num-workers 2 \
+    --fp16
+</pre>
+
+-->
+
 # Evaluation and Tasks
 
 We provide several command line arguments, detailed in the scripts listed below, to handle various zero-shot and fine-tuned downstream tasks. However, you can also finetune your model from a pretrained checkpoint on other corpora as desired. To do so, simply add the `--finetune` flag and adjust the input files and training parameters within the original training script. The iteration count will be reset to zero, and the optimizer and internal state will be reinitialized. If the fine-tuning is interrupted for any reason, be sure to remove the `--finetune` flag before continuing, otherwise the training will start again from the beginning.
 
 Because evaluation requires substantially less memory than training, it may be advantageous to merge a model trained in parallel for use on a single GPU in downstream tasks. The following script accomplishes this. Currently only tensor model parallelism is supported on input and pipeline model parallelsim on the output. This example reads in a model with 2-way tensor model parallelism and writes out a model with 2-way pipeline model parallelism.
 
-```
+<pre>
 TENSOR_MODEL_PARALLEL_SIZE=2
 TARGET_PIPELINE_MODEL_PARALLEL_SIZE=2
 
@@ -496,21 +403,21 @@
 CHECKPOINT_PATH=checkpoints/bert_345m
 
 WORLD_SIZE=$TENSOR_MODEL_PARALLEL_SIZE python tools/merge_mp_partitions.py \
-    --model-type BERT \
-    --tensor-model-parallel-size $TENSOR_MODEL_PARALLEL_SIZE \
-    --pipeline-model-parallel-size 1 \
-    --target-pipeline-model-parallel-size $TARGET_PIPELINE_MODEL_PARALLEL_SIZE \
-    --tokenizer-type BertWordPieceLowerCase \
-    --vocab-file $VOCAB_FILE \
-    --num-layers 24 \
-    --hidden-size 1024 \
-    --num-attention-heads 16 \
-    --seq-length 512 \
-    --max-position-embeddings 512 \
-    --load $CHECKPOINT_PATH
-    --save $CHECKPOINT_PATH/merged
-
-```
+        --model-type BERT \
+        --tensor-model-parallel-size $TENSOR_MODEL_PARALLEL_SIZE \
+        --pipeline-model-parallel-size 1 \
+        --target-pipeline-model-parallel-size $TARGET_PIPELINE_MODEL_PARALLEL_SIZE \
+        --tokenizer-type BertWordPieceLowerCase \
+        --vocab-file $VOCAB_FILE \
+        --num-layers 24 \
+        --hidden-size 1024 \
+        --num-attention-heads 16 \
+        --seq-length 512 \
+        --max-position-embeddings 512 \
+        --load $CHECKPOINT_PATH
+        --save $CHECKPOINT_PATH/merged
+
+</pre>
 
 Several downstream tasks are described for both GPT and BERT models below. They can be run in distributed and model parallel modes with the same changes used in the training scripts.
 
@@ -519,7 +426,7 @@
 
 We generate text samples using largely the GPT pretraining script. Few changes need to make, such as we need to provide the path to the pretrained checkpoint, the length of the output samples, whether to generate texts unconditionally (`--num-samples` to denote how many samples to generate) or conditional (need to pass `--sample-input-file <filename>` where each line of the file will be used as the conditional texts). There are few optional parameters to play, e.g. `top-k`, `top-p`, or `greedy` (set top-k and top-p to 0) sampling..
 
-```
+<pre>
 CHECKPOINT_PATH=checkpoints/gpt2_345m
 VOCAB_FILE=gpt2-vocab.json
 MERGE_FILE=gpt2-merges.txt
@@ -532,15 +439,15 @@
 OUTPUT_FILE=samples.json
 
 python tools/generate_samples_gpt.py \
-    $GPT_ARGS \
-    --load $CHECKPOINT_PATH \
-    --out-seq-length $MAX_OUTPUT_SEQUENCE_LENGTH \
-    --temperature $TEMPERATURE \
-    --genfile $OUTPUT_FILE \
-    --num-samples $NUMBER_OF_SAMPLES \
-    --top_p $TOP_P \
-    --recompute
-```
+       $GPT_ARGS \
+       --load $CHECKPOINT_PATH \
+       --out-seq-length $MAX_OUTPUT_SEQUENCE_LENGTH \
+       --temperature $TEMPERATURE \
+       --genfile $OUTPUT_FILE \
+       --num-samples $NUMBER_OF_SAMPLES \
+       --top_p $TOP_P \
+       --recompute
+</pre>
 
 ## GPT Evaluation
 We include example scripts for GPT evaluation on WikiText perplexity evaluation and LAMBADA Cloze accuracy.
@@ -549,7 +456,7 @@
 For even comparison with prior works, we evaluate perplexity on the word-level [WikiText-103 test dataset](https://s3.amazonaws.com/research.metamind.io/wikitext/wikitext-103-v1.zip), and appropriately compute perplexity given the change in tokens when using our subword tokenizer.
 
 We use the following command to run WikiText-103 evaluation on a 345M parameter model.
-```
+<pre>
 TASK="WIKITEXT103"
 
 VALID_DATA=&#60;wikitext path&#62;.txt
@@ -557,25 +464,133 @@
 MERGE_FILE=gpt2-merges.txt
 CHECKPOINT_PATH=checkpoints/gpt2_345m
 
-COMMON_TASK_ARGS=" \
-    --num-layers 24 \
-    --hidden-size 1024 \
-    --num-attention-heads 16 \
-    --seq-length 1024 \
-    --max-position-embeddings 1024 \
-    --fp16 \
-    --vocab-file $VOCAB_FILE"
+COMMON_TASK_ARGS="--num-layers 24 \
+                  --hidden-size 1024 \
+                  --num-attention-heads 16 \
+                  --seq-length 1024 \
+                  --max-position-embeddings 1024 \
+                  --fp16 \
+                  --vocab-file $VOCAB_FILE"
 
 python tasks/main.py \
-    --task $TASK \
-    $COMMON_TASK_ARGS \
-    --valid-data $VALID_DATA \
-    --tokenizer-type GPT2BPETokenizer \
-    --merge-file $MERGE_FILE \
-    --load $CHECKPOINT_PATH \
-    --micro-batch-size 8 \
-    --checkpoint-activations \
-    --log-interval 10 \
-    --no-load-optim \
-    --no-load-rng
-```+       --task $TASK \
+       $COMMON_TASK_ARGS \
+       --valid-data $VALID_DATA \
+       --tokenizer-type GPT2BPETokenizer \
+       --merge-file $MERGE_FILE \
+       --load $CHECKPOINT_PATH \
+       --micro-batch-size 8 \
+       --checkpoint-activations \
+       --log-interval 10 \
+       --no-load-optim \
+       --no-load-rng
+</pre>
+
+
+### LAMBADA Cloze Accuracy
+To compute LAMBADA cloze accuracy (the accuracy of predicting the last token given the preceeding tokens) we utilize a detokenized, processed version of the [LAMBADA dataset](https://github.com/cybertronai/bflm/blob/master/lambada_test.jsonl).
+
+We use the following command to run LAMBADA evaluation on a 345M parameter model. Note that the `--strict-lambada` flag should be used to require whole word matching. Make that `lambada` is part of the file path.
+
+<pre>
+TASK="LAMBADA"
+
+VALID_DATA=&#60;lambada path&#62;.json
+VOCAB_FILE=gpt2-vocab.json
+MERGE_FILE=gpt2-merges.txt
+CHECKPOINT_PATH=checkpoints/gpt2_345m
+COMMON_TASK_ARGS=&#60;same as those in <a href="#wikitext-perplexity-evaluation">WikiText Perplexity Evaluation</a> above&#62;
+
+python tasks/main.py \
+       --task $TASK \
+       $COMMON_TASK_ARGS \
+       --valid-data $VALID_DATA \
+       --tokenizer-type GPT2BPETokenizer \
+       --strict-lambada \
+       --merge-file $MERGE_FILE \
+       --load $CHECKPOINT_PATH \
+       --micro-batch-size 8 \
+       --checkpoint-activations \
+       --log-interval 10 \
+       --no-load-optim \
+       --no-load-rng
+</pre>
+
+Further command line arguments are described in the source file [`main.py`](./tasks/main.py)
+
+## BERT Task Evaluation
+### RACE Evaluation
+The following script finetunes the BERT model for evaluation on the [RACE dataset](http://www.cs.cmu.edu/~glai1/data/race/). The `TRAIN_DATA` and `VALID_DATA` directory contain the RACE dataset as separate `.txt` files. Note that for RACE, the batch size is the number of RACE query's to evaluate. Since each RACE query has four samples, the effective batch size passed through the model will be four times the batch size specified on the command line.
+
+<pre>
+TRAIN_DATA="data/RACE/train/middle"
+VALID_DATA="data/RACE/dev/middle \
+            data/RACE/dev/high"
+VOCAB_FILE=bert-vocab.txt
+PRETRAINED_CHECKPOINT=checkpoints/bert_345m
+CHECKPOINT_PATH=checkpoints/bert_345m_race
+COMMON_TASK_ARGS="--num-layers 24 \
+                  --hidden-size 1024 \
+                  --num-attention-heads 16 \
+                  --seq-length 512 \
+                  --max-position-embeddings 512 \
+                  --fp16 \
+                  --vocab-file $VOCAB_FILE"
+
+COMMON_TASK_ARGS_EXT="--train-data $TRAIN_DATA \
+                      --valid-data $VALID_DATA \
+                      --pretrained-checkpoint $PRETRAINED_CHECKPOINT \
+                      --checkpoint-activations \
+                      --save-interval 10000 \
+                      --save $CHECKPOINT_PATH \
+                      --log-interval 100 \
+                      --eval-interval 1000 \
+                      --eval-iters 10 \
+                      --weight-decay 1.0e-1"
+
+python tasks/main.py \
+       --task RACE \
+       $COMMON_TASK_ARGS \
+       $COMMON_TASK_ARGS_EXT \
+       --tokenizer-type BertWordPieceLowerCase \
+       --epochs 3 \
+       --micro-batch-size 4 \
+       --lr 1.0e-5 \
+       --lr-warmup-fraction 0.06
+</pre>
+
+### MNLI Evaluation
+The following script finetunes the BERT model for evaluation with the [MultiNLI sentence pair corpus](https://www.nyu.edu/projects/bowman/multinli/). Because the matching tasks are quite similar, the script can be quickly tweaked to work with the [Quora Question Pairs](https://www.kaggle.com/quora/question-pairs-dataset) (QQP) dataset as well.
+
+<pre>
+
+TRAIN_DATA="data/glue_data/MNLI/train.tsv"
+VALID_DATA="data/glue_data/MNLI/dev_matched.tsv \
+            data/glue_data/MNLI/dev_mismatched.tsv"
+PRETRAINED_CHECKPOINT=checkpoints/bert_345m
+VOCAB_FILE=bert-vocab.txt
+CHECKPOINT_PATH=checkpoints/bert_345m_mnli
+COMMON_TASK_ARGS=&#60;same as those in <a href="#race-evaluation">RACE Evaluation</a> above&#62;
+COMMON_TASK_ARGS_EXT=&#60;same as those in <a href="#race-evaluation">RACE Evaluation</a> above&#62;
+
+python tasks/main.py \
+       --task MNLI \
+       $COMMON_TASK_ARGS \
+       $COMMON_TASK_ARGS_EXT \
+       --tokenizer-type BertWordPieceLowerCase \
+       --epochs 5 \
+       --micro-batch-size 8 \
+       --lr 5.0e-5 \
+       --lr-warmup-fraction 0.065
+</pre>
+
+# Datasets
+We do not host any datasets for GPT or BERT training, however, we detail their collection so that our results may be reproduced.
+
+## Collecting Wikipedia Training Data
+We recommend following the Wikipedia data extraction process specified by Google research: "the recommended pre-processing is to download [the latest dump](https://dumps.wikimedia.org/enwiki/latest/enwiki-latest-pages-articles.xml.bz2), extract the text with [WikiExtractor.py](https://github.com/attardi/wikiextractor), and then apply any necessary cleanup to convert it into plain text."
+
+We recommend using the `--json` argument when using WikiExtractor, which will dump the Wikipedia data into loose json format (one json per line), making it more manageable on the file system and also readily consumable by our codebase. We recommend further preprocessing this json dataset by nltk punctuation standardization. For BERT training, use the `--split-sentences` flag to `preprocess_data.py` as described [above](#data-preprocessing) to include sentence breaks in the produced index. If you'd like to use Wikipedia data for GPT training you should still clean it with nltk/spacy/ftfy, but do not use the `--split-sentences` flag.
+
+## Collecting GPT Webtext Data
+We utilize the publicly available [OpenWebText](https://github.com/eukaryote31/openwebtext) library from [jcpeterson](https://github.com/jcpeterson/openwebtext) and [eukaryote31's](https://github.com/eukaryote31/openwebtext) work to download urls. We then filtered, cleaned, and deduplicated all downloaded content according to the procedure described in our [openwebtext](./tools/openwebtext) directory. For reddit URLs corresponding to content up to October 2018 we arrived at approximately 37GB of content.